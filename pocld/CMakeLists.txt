#=============================================================================
#
#   CMake build system files
#
#   Copyright (c) 2019-2023 pocl developers
#
#   Permission is hereby granted, free of charge, to any person obtaining a copy
#   of this software and associated documentation files (the "Software"), to deal
#   in the Software without restriction, including without limitation the rights
#   to use, copy, modify, merge, publish, distribute, sublicense, and/or sell
#   copies of the Software, and to permit persons to whom the Software is
#   furnished to do so, subject to the following conditions:
#
#   The above copyright notice and this permission notice shall be included in
#   all copies or substantial portions of the Software.
#
#   THE SOFTWARE IS PROVIDED "AS IS", WITHOUT WARRANTY OF ANY KIND, EXPRESS OR
#   IMPLIED, INCLUDING BUT NOT LIMITED TO THE WARRANTIES OF MERCHANTABILITY,
#   FITNESS FOR A PARTICULAR PURPOSE AND NONINFRINGEMENT. IN NO EVENT SHALL THE
#   AUTHORS OR COPYRIGHT HOLDERS BE LIABLE FOR ANY CLAIM, DAMAGES OR OTHER
#   LIABILITY, WHETHER IN AN ACTION OF CONTRACT, TORT OR OTHERWISE, ARISING FROM,
#   OUT OF OR IN CONNECTION WITH THE SOFTWARE OR THE USE OR OTHER DEALINGS IN
#   THE SOFTWARE.
#
#=============================================================================

cmake_minimum_required(VERSION 3.0)
project(pocld)

set(CMAKE_MODULE_PATH "${CMAKE_CURRENT_SOURCE_DIR}/../cmake")

set(SOURCES pocld.cc cmdline.h cmdline.c
            ../lib/CL/pocl_debug.c ../lib/CL/pocl_debug.h
            ../lib/CL/pocl_threads.c ../lib/CL/pocl_threads.h
            ../lib/CL/pocl_timing.c ../lib/CL/pocl_timing.h
<<<<<<< HEAD
            ../lib/CL/devices/spirv_parser.hh ../lib/CL/devices/spirv_parser.cc
=======
            ../lib/CL/pocl_networking.c ../lib/CL/pocl_networking.h
>>>>>>> 21fb2083
            shared_cl_context.cc shared_cl_context.hh
            virtual_cl_context.cc virtual_cl_context.hh
            cmd_queue.cc  cmd_queue.hh  common.cc  common.hh
            reply_th.cc  reply_th.hh  request_th.cc request_th.hh
            peer_handler.cc  peer_handler.hh session.cc session.hh
            peer.cc peer.hh tracing.h traffic_monitor.hh traffic_monitor.cc)

# required b/c SHARED libs defaults to ON while OBJECT defaults to OFF
set(CMAKE_POSITION_INDEPENDENT_CODE ON)

unset(P_INCLUDE_DIRECTORIES)
unset(P_COMPILE_OPTIONS)
unset(P_LINK_LIST)

############################################
############################################

option(QUEUE_PROFILING "Enable profiling on server queues. Enabled by default" ON)

# CL/opencl.hpp
list(APPEND P_INCLUDE_DIRECTORIES "${CMAKE_CURRENT_SOURCE_DIR}/../include/hpp")

# messages.h + pocl_remote.h
list(APPEND P_INCLUDE_DIRECTORIES "${CMAKE_CURRENT_SOURCE_DIR}/../include")

list(APPEND P_INCLUDE_DIRECTORIES ${CMAKE_CURRENT_SOURCE_DIR})
# pocld_config.h
list(APPEND P_INCLUDE_DIRECTORIES ${CMAKE_BINARY_DIR})
# pocl_debug.h + dependencies
list(APPEND P_INCLUDE_DIRECTORIES "${CMAKE_CURRENT_SOURCE_DIR}/../lib/CL")
# spirv_parser.hh
list(APPEND P_INCLUDE_DIRECTORIES "${CMAKE_CURRENT_SOURCE_DIR}/../lib/CL/devices")

############################################

if(RDMA_USE_SVM)
  set(ENABLE_RDMA 1)
endif()

if(ENABLE_RDMA)
    list(APPEND SOURCES
                rdma_request_th.cc rdma_request_th.hh
                rdma_reply_th.cc rdma_reply_th.hh
                rdma.cc rdma.hh)

    find_package(RDMAcm MODULE REQUIRED)
    find_package(Verbs MODULE REQUIRED)
    list(APPEND P_LINK_LIST RDMAcm::RDMAcm IBVerbs::verbs)
endif()

############################################

if(CMAKE_SOURCE_DIR STREQUAL CMAKE_CURRENT_SOURCE_DIR)
# we're building the server as a separate CMake project

  set(CMAKE_MODULE_PATH "${CMAKE_SOURCE_DIR}/../cmake")

  set(STANDALONE 1)

  include(sanitizers)

  if (MSVC)
    message(FATAL_ERROR "Builds on Windows are only supported with MinGW and MSYS")
  endif()

  if(UNIX AND (NOT CMAKE_CROSSCOMPILING))
    find_package(PkgConfig MODULE REQUIRED)
    pkg_check_modules(LTTNG_UST lttng-ust>=2.7)
    if(LTTNG_UST_FOUND)
      set(HAVE_LTTNG_UST 1)
    else()
      set(HAVE_LTTNG_UST 0)
    endif()
  endif()

  if(OPENCL_LIBDIR)
    message(STATUS "Searching for OpenCL in extra paths: ${OPENCL_LIBDIR}")
    find_library(OPENCL NAMES OpenCL PATHS "${OPENCL_LIBDIR}" NO_DEFAULT_PATH)
  endif()
  find_library(OPENCL NAMES OpenCL)
  if (NOT OPENCL)
    message(FATAL_ERROR "Can't find libOpenCL")
  endif()
  message(STATUS "Linking pocld against this libOpenCL: ${OPENCL}")

  find_package(Threads REQUIRED)

  list(APPEND P_LINK_LIST ${OPENCL} Threads::Threads)

  set(POCL_INSTALL_PUBLIC_BINDIR "${CMAKE_INSTALL_PREFIX}/bin")

else()
# we're building the server as a part of pocl CMake project
  set(STANDALONE 0)

  list(APPEND P_LINK_LIST ${OPENCL_LIBS})

endif()

############################################

# pocld_config.h

configure_file("${CMAKE_CURRENT_SOURCE_DIR}/pocld_config.h.in.cmake" "${CMAKE_BINARY_DIR}/pocld_config.h" NEWLINE_STYLE UNIX)

############################################

if(SANITIZER_OPTIONS)
  if(ENABLE_ICD)
    message(FATAL_ERROR "Sanitizers don't work with ICD")
  endif()
  list(INSERT P_LINK_LIST 0 ${SANITIZER_LIBS})
endif()

############################################

if(HAVE_LTTNG_UST)
  list(APPEND P_COMPILE_OPTIONS ${LTTNG_UST_CFLAGS})
  list(APPEND SOURCES "pocld_lttng.c" "pocld_lttng.h")
  list(APPEND P_LINK_LIST ${LTTNG_UST_LDFLAGS})
endif()

###############################################################
###############################################################

add_executable(pocld ${SOURCES})

if(P_COMPILE_OPTIONS)
  message(STATUS "COMPILE OPTIONS: ${P_COMPILE_OPTIONS}")
  target_compile_options(pocld PRIVATE ${P_COMPILE_OPTIONS})
endif()
if(P_LINK_LIST)
  message(STATUS "LINK LIST: ${P_LINK_LIST}")
  target_link_libraries(pocld PRIVATE ${P_LINK_LIST})
endif()
if(P_INCLUDE_DIRECTORIES)
  message(STATUS "INCLUDE DIRS: ${P_INCLUDE_DIRECTORIES}")
  target_include_directories(pocld PRIVATE ${P_INCLUDE_DIRECTORIES})
endif()

target_include_directories(pocld PRIVATE ${CMAKE_BINARY_DIR}) # for config.h

set(CXX_STANDARD_REQUIRED ON)
set(CMAKE_CXX_EXTENSIONS OFF)
set_property(TARGET pocld PROPERTY CXX_STANDARD 17)

if (STANDALONE EQUAL 0)
  install(TARGETS pocld RUNTIME
        DESTINATION "${POCL_INSTALL_PUBLIC_BINDIR}")
endif()
<|MERGE_RESOLUTION|>--- conflicted
+++ resolved
@@ -33,11 +33,8 @@
             ../lib/CL/pocl_debug.c ../lib/CL/pocl_debug.h
             ../lib/CL/pocl_threads.c ../lib/CL/pocl_threads.h
             ../lib/CL/pocl_timing.c ../lib/CL/pocl_timing.h
-<<<<<<< HEAD
             ../lib/CL/devices/spirv_parser.hh ../lib/CL/devices/spirv_parser.cc
-=======
             ../lib/CL/pocl_networking.c ../lib/CL/pocl_networking.h
->>>>>>> 21fb2083
             shared_cl_context.cc shared_cl_context.hh
             virtual_cl_context.cc virtual_cl_context.hh
             cmd_queue.cc  cmd_queue.hh  common.cc  common.hh
