--- conflicted
+++ resolved
@@ -95,16 +95,12 @@
                        "WorkitemReplication.cc"
                        "WorkitemReplication.h")
 
-<<<<<<< HEAD
-=======
-if ((LLVM_MAJOR GREATER_EQUAL MIN_LLVM_NEW_PASSMANAGER)
-    AND ENABLE_REMOTE_SERVER)
+if (ENABLE_REMOTE_SERVER)
   list(APPEND LLVMPASSES_SOURCES
     "SVMOffset.cc"
     "SVMOffset.hh")
 endif()
 
->>>>>>> 9078a748
 set(CMAKE_C_FLAGS "${CMAKE_C_FLAGS} ${LLVM_CFLAGS}")
 set(CMAKE_CXX_FLAGS "${CMAKE_CXX_FLAGS} ${LLVM_CXXFLAGS}")
 
