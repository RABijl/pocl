--- conflicted
+++ resolved
@@ -1,10 +1,6 @@
 /* OpenCL runtime library: clGetDeviceInfo()
 
-<<<<<<< HEAD
-   Copyright (c) 2012 Erik Schnetter
-=======
    Copyright (c) 2012 Kalle Raiskila
->>>>>>> 9ac83e45
    
    Permission is hereby granted, free of charge, to any person obtaining a copy
    of this software and associated documentation files (the "Software"), to deal
@@ -51,22 +47,6 @@
                       void *                param_value ,
                       size_t *              param_value_size_ret) CL_API_SUFFIX__VERSION_1_0
 {
-<<<<<<< HEAD
-  if (!command_queue)
-    return CL_INVALID_COMMAND_QUEUE;
-  switch (param_name) {
-  case CL_QUEUE_CONTEXT:
-    POCL_RETURN_QUEUE_INFO(cl_context, command_queue->context);
-  case CL_QUEUE_DEVICE:
-    POCL_RETURN_QUEUE_INFO(cl_device_id, command_queue->device);
-  case CL_QUEUE_REFERENCE_COUNT:
-    POCL_RETURN_QUEUE_INFO(cl_uint, command_queue->pocl_refcount);
-  case CL_QUEUE_PROPERTIES:
-    POCL_RETURN_QUEUE_INFO(cl_command_queue_properties, command_queue->properties);
-  }
-  return CL_INVALID_VALUE;
-}
-=======
   if (command_queue == NULL)
     return CL_INVALID_COMMAND_QUEUE;
  
@@ -87,5 +67,4 @@
       break;
   }
   return CL_INVALID_VALUE;
-}
->>>>>>> 9ac83e45
+}