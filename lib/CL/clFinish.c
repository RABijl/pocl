--- conflicted
+++ resolved
@@ -47,13 +47,8 @@
              node->command.read.host_ptr, 
              node->command.read.device_ptr, 
              node->command.read.cb); 
-<<<<<<< HEAD
-          POCL_PROFILE_COMPLETE;
+          POCL_UPDATE_EVENT_COMPLETE;
           POname(clReleaseMemObject) (node->command.read.buffer);
-=======
-          POCL_UPDATE_EVENT_COMPLETE;
-          POclReleaseMemObject (node->command.read.buffer);
->>>>>>> 2a7c4cd0
           break;
         case CL_COMMAND_WRITE_BUFFER:
           POCL_UPDATE_EVENT_SUBMITTED;
@@ -63,13 +58,8 @@
              node->command.write.host_ptr, 
              node->command.write.device_ptr, 
              node->command.write.cb);
-<<<<<<< HEAD
-          POCL_PROFILE_COMPLETE;
+          POCL_UPDATE_EVENT_COMPLETE;
           POname(clReleaseMemObject) (node->command.write.buffer);
-=======
-          POCL_UPDATE_EVENT_COMPLETE;
-          POclReleaseMemObject (node->command.write.buffer);
->>>>>>> 2a7c4cd0
           break;
         case CL_COMMAND_COPY_BUFFER:
           POCL_UPDATE_EVENT_SUBMITTED;
@@ -79,15 +69,9 @@
              node->command.copy.src_ptr, 
              node->command.copy.dst_ptr,
              node->command.copy.cb);
-<<<<<<< HEAD
-          POCL_PROFILE_COMPLETE;
+          POCL_UPDATE_EVENT_COMPLETE;
           POname(clReleaseMemObject) (node->command.copy.src_buffer);
           POname(clReleaseMemObject) (node->command.copy.dst_buffer);
-=======
-          POCL_UPDATE_EVENT_COMPLETE;
-          POclReleaseMemObject (node->command.copy.src_buffer);
-          POclReleaseMemObject (node->command.copy.dst_buffer);
->>>>>>> 2a7c4cd0
           break;
         case CL_COMMAND_MAP_BUFFER: 
           {
