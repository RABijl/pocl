--- conflicted
+++ resolved
@@ -146,21 +146,6 @@
                             node->command.map.mapping);
           POCL_UPDATE_EVENT_COMPLETE(event, command_queue);
           break;
-<<<<<<< HEAD
-        case CL_COMMAND_MAP_IMAGE:
-          POCL_UPDATE_EVENT_RUNNING(event, command_queue); 
-          node->device->ops->read_rect 
-            (node->command.map_image.data, node->command.map_image.map_ptr,
-             node->command.map_image.device_ptr, node->command.map_image.origin,
-             node->command.map_image.origin, node->command.map_image.region, 
-             node->command.map_image.rowpitch, 
-             node->command.map_image.slicepitch,
-             node->command.map_image.rowpitch,
-             node->command.map_image.slicepitch);
-          POCL_UPDATE_EVENT_COMPLETE(event, command_queue);
-          break;
-=======
->>>>>>> a02b6803
         case CL_COMMAND_WRITE_IMAGE:
           POCL_UPDATE_EVENT_RUNNING(event, command_queue); 
           node->device->ops->write_rect 
