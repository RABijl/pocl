/* common.c - common code that can be reused between device driver
              implementations

   Copyright (c) 2011-2013 Universidad Rey Juan Carlos
                 2011-2021 Pekka Jääskeläinen

   Permission is hereby granted, free of charge, to any person obtaining a copy
   of this software and associated documentation files (the "Software"), to
   deal in the Software without restriction, including without limitation the
   rights to use, copy, modify, merge, publish, distribute, sublicense, and/or
   sell copies of the Software, and to permit persons to whom the Software is
   furnished to do so, subject to the following conditions:

   The above copyright notice and this permission notice shall be included in
   all copies or substantial portions of the Software.

   THE SOFTWARE IS PROVIDED "AS IS", WITHOUT WARRANTY OF ANY KIND, EXPRESS OR
   IMPLIED, INCLUDING BUT NOT LIMITED TO THE WARRANTIES OF MERCHANTABILITY,
   FITNESS FOR A PARTICULAR PURPOSE AND NONINFRINGEMENT. IN NO EVENT SHALL THE
   AUTHORS OR COPYRIGHT HOLDERS BE LIABLE FOR ANY CLAIM, DAMAGES OR OTHER
   LIABILITY, WHETHER IN AN ACTION OF CONTRACT, TORT OR OTHERWISE, ARISING
   FROM, OUT OF OR IN CONNECTION WITH THE SOFTWARE OR THE USE OR OTHER DEALINGS
   IN THE SOFTWARE.
*/

/* for posix_memalign and strdup */
#define _BSD_SOURCE
#define _DEFAULT_SOURCE
#define _POSIX_C_SOURCE 200809L

#include <assert.h>
#include <ctype.h>
#include <limits.h>
#include <stdio.h>
#include <stdlib.h>
#include <string.h>
#include <unistd.h>
#include <utlist.h>

#ifdef _WIN32
#include "vccompat.hpp"
#endif

#include "common.h"
#include "pocl_shared.h"

#include "config.h"
#include "config2.h"
#include "devices.h"
#include "pocl_cache.h"
#include "pocl_debug.h"
#include "pocl_file_util.h"
#include "pocl_image_util.h"
#include "pocl_mem_management.h"
#include "pocl_runtime_config.h"
#include "pocl_timing.h"
#include "pocl_util.h"
#include "common_driver.h"

#ifdef HAVE_GETRLIMIT
#include <sys/time.h>
#include <sys/resource.h>
#include <unistd.h>
#endif

#ifdef HAVE_DLFCN_H
#if defined(__APPLE__)
#define _DARWIN_C_SOURCE
#endif
#include <dlfcn.h>
#endif

#ifdef ENABLE_LLVM
#include "pocl_llvm.h"
#endif

#include "_kernel_constants.h"

#define WORKGROUP_STRING_LENGTH 1024

uint64_t last_object_id = 0;

unsigned long buffer_c;
unsigned long svm_buffer_c;
unsigned long queue_c;
unsigned long context_c;
unsigned long image_c;
unsigned long kernel_c;
unsigned long program_c;
unsigned long sampler_c;
unsigned long uevent_c;
unsigned long event_c;

/**
 * Generate code from the final bitcode using the LLVM
 * tools.
 *
 * Uses an existing (cached) one, if available.
 */

#ifdef ENABLE_LLVM
static int
llvm_codegen (char *output, unsigned device_i, cl_kernel kernel,
              cl_device_id device, _cl_command_node *command, int specialize)
{
  POCL_MEASURE_START (llvm_codegen);
  int error = 0;
  void *llvm_module = NULL;

  char tmp_module[POCL_FILENAME_LENGTH];
  char tmp_objfile[POCL_FILENAME_LENGTH];

  char *objfile = NULL;
  uint64_t objfile_size = 0;

  cl_program program = kernel->program;

  const char *kernel_name = kernel->name;

  /* $/parallel.bc */
  char parallel_bc_path[POCL_FILENAME_LENGTH];
  pocl_cache_work_group_function_path (parallel_bc_path, program, device_i,
                                       kernel, command, specialize);

  /* $/kernel.so */
  char final_binary_path[POCL_FILENAME_LENGTH];
  pocl_cache_final_binary_path (final_binary_path, program, device_i, kernel,
                                command, specialize);

  if (pocl_exists (final_binary_path))
    goto FINISH;

  assert (strlen (final_binary_path) < (POCL_FILENAME_LENGTH - 3));

  error = pocl_llvm_generate_workgroup_function_nowrite (
      device_i, device, kernel, command, &llvm_module, specialize);
  if (error)
    {
      POCL_MSG_PRINT_LLVM ("pocl_llvm_generate_workgroup_function() failed"
                           " for kernel %s\n",
                           kernel_name);
      goto FINISH;
    }
  assert (llvm_module != NULL);

  if (pocl_get_bool_option ("POCL_LEAVE_KERNEL_COMPILER_TEMP_FILES", 0))
    {
      POCL_MSG_PRINT_LLVM ("Writing parallel.bc to %s.\n", parallel_bc_path);
      error = pocl_cache_write_kernel_parallel_bc (
          llvm_module, program, device_i, kernel, command, specialize);
    }
  else
    {
      char kernel_parallel_path[POCL_FILENAME_LENGTH];
      pocl_cache_kernel_cachedir_path (kernel_parallel_path, program,
                                       command->program_device_i,
                                       kernel, "", command, specialize);
      error = pocl_mkdir_p (kernel_parallel_path);
    }
  if (error)
    {
      POCL_MSG_PRINT_GENERAL ("writing parallel.bc failed for kernel %s\n",
                              kernel->name);
      goto FINISH;
    }

  /* May happen if another thread is building the same program & wins the llvm
     lock. */
  if (pocl_exists (final_binary_path))
    goto FINISH;

  error = pocl_llvm_codegen (device, program, llvm_module, &objfile,
                             &objfile_size);
  if (error)
    {
      POCL_MSG_PRINT_LLVM ("pocl_llvm_codegen() failed for kernel %s\n",
                           kernel_name);
      goto FINISH;
    }

  if (pocl_exists (final_binary_path))
    goto FINISH;

  /* Write temporary kernel.so.o, required for the final linking step.
     Use append-write because tmp_objfile is already temporary, thus
     we don't need to create new temporary... */
  error = pocl_cache_write_kernel_objfile (tmp_objfile, objfile, objfile_size);
  if (error)
    {
      POCL_MSG_PRINT_LLVM ("writing %s failed for kernel %s\n",
                           tmp_objfile, kernel_name);
      goto FINISH;
    }
  else
    {
      POCL_MSG_PRINT_LLVM ("written %s size %zu\n",
                          tmp_objfile, (size_t)objfile_size);
    }

  /* temporary filename for kernel.so */
  if (pocl_cache_tempname (tmp_module, ".so", NULL))
    {
      POCL_MSG_PRINT_LLVM ("Creating temporary kernel.so file"
                           " for kernel %s FAILED\n",
                           kernel_name);
      goto FINISH;
    }
  else
    POCL_MSG_PRINT_LLVM ("Temporary kernel.so file"
                         " for kernel %s : %s\n",
                         kernel_name, tmp_module);

  POCL_MSG_PRINT_INFO ("Linking final module\n");

  /* Link through Clang driver interface who knows the correct toolchains
     for all of its targets.  */
  const char *cmd_line[64] =
    {CLANG, "-o", tmp_module, tmp_objfile};
  const char **device_ld_arg = device->final_linkage_flags;
  const char **pos = &cmd_line[4];
  while ((*pos++ = *device_ld_arg++)) {}

  error = pocl_invoke_clang (device, cmd_line);

  if (error)
    {
      POCL_MSG_PRINT_LLVM ("Linking kernel.so.o -> kernel.so has failed\n");
      goto FINISH;
    }

  /* rename temporary kernel.so */
  error = pocl_rename (tmp_module, final_binary_path);
  if (error)
    {
      POCL_MSG_PRINT_LLVM ("Renaming temporary kernel.so to final has failed.\n");
      goto FINISH;
    }

  /* if LEAVE_COMPILER_FILES, rename temporary kernel.so.o, else delete it */
  if (pocl_get_bool_option ("POCL_LEAVE_KERNEL_COMPILER_TEMP_FILES", 0))
    {
      char objfile_path[POCL_FILENAME_LENGTH];
      strcpy (objfile_path, final_binary_path);
      strcat (objfile_path, ".o");
      error = pocl_rename (tmp_objfile, objfile_path);
      if (error)
        POCL_MSG_PRINT_LLVM ("Renaming temporary kernel.so.o to final .o has failed.\n");
    }
  else
    {
      error = pocl_remove (tmp_objfile);
      if (error)
        POCL_MSG_PRINT_LLVM ("Removing temporary kernel.so.o has failed.\n");
    }

FINISH:
  pocl_destroy_llvm_module (llvm_module, kernel->context);
  POCL_MEM_FREE (objfile);
  POCL_MEASURE_FINISH (llvm_codegen);

  if (error)
    return error;
  else
    {
      memcpy (output, final_binary_path, POCL_FILENAME_LENGTH);
      return 0;
    }
}
#endif


/**
 * Populates the device specific image data structure used by kernel
 * from given kernel image argument
 */
void
pocl_fill_dev_image_t (dev_image_t *di, struct pocl_argument *parg,
                       cl_device_id device)
{
  cl_mem mem = *(cl_mem *)parg->value;
  di->_width = mem->image_width;
  di->_height = mem->image_height;
  di->_depth = mem->image_depth;
  di->_row_pitch = mem->image_row_pitch;
  di->_slice_pitch = mem->image_slice_pitch;
  di->_order = mem->image_channel_order;
  di->_image_array_size = mem->image_array_size;
  di->_data_type = mem->image_channel_data_type;
  pocl_get_image_information (mem->image_channel_order,
                              mem->image_channel_data_type,
                              &(di->_num_channels), &(di->_elem_size));

  IMAGE1D_TO_BUFFER (mem);
  di->_data = (mem->device_ptrs[device->global_mem_id].mem_ptr);
}

/**
 * executes given command. Call with node->sync.event.event UNLOCKED.
 */
void
pocl_exec_command (_cl_command_node *node)
{
  unsigned i;
  /* because of POCL_UPDATE_EVENT_ */
  cl_event event = node->sync.event.event;
  cl_device_id dev = node->device;
  _cl_command_t *cmd = &node->command;
  cl_mem mem = NULL;
  if (event->num_buffers > 0)
    mem = event->mem_objs[0];

  switch (node->type)
    {
    case CL_COMMAND_READ_BUFFER:
      pocl_update_event_running (event);
      assert (dev->ops->read);
      dev->ops->read
        (dev->data,
         cmd->read.dst_host_ptr,
         cmd->read.src_mem_id,
         event->mem_objs[0],
         cmd->read.offset,
         cmd->read.size);
      POCL_UPDATE_EVENT_COMPLETE_MSG (event, "Event Read Buffer           ");
      break;

    case CL_COMMAND_WRITE_BUFFER:
      pocl_update_event_running (event);
      assert (dev->ops->write);
      dev->ops->write
        (dev->data,
         cmd->write.src_host_ptr,
         cmd->write.dst_mem_id,
         event->mem_objs[0],
         cmd->write.offset,
         cmd->write.size);
      POCL_UPDATE_EVENT_COMPLETE_MSG (event, "Event Write Buffer          ");
      break;

    case CL_COMMAND_COPY_BUFFER:
      pocl_update_event_running (event);
      assert (dev->ops->copy);
      if (dev->ops->copy_with_size && cmd->copy.src_content_size != NULL)
          dev->ops->copy_with_size
            (dev->data,
             cmd->copy.dst_mem_id,
             cmd->copy.dst,
             cmd->copy.src_mem_id,
             cmd->copy.src,
             cmd->copy.src_content_size_mem_id,
             cmd->copy.src_content_size,
             cmd->copy.dst_offset,
             cmd->copy.src_offset,
             cmd->copy.size);
      else
          dev->ops->copy
            (dev->data,
             cmd->copy.dst_mem_id,
             cmd->copy.dst,
             cmd->copy.src_mem_id,
             cmd->copy.src,
             cmd->copy.dst_offset,
             cmd->copy.src_offset,
             cmd->copy.size);
      POCL_UPDATE_EVENT_COMPLETE_MSG (event, "Event Copy Buffer           ");
      break;

    case CL_COMMAND_FILL_BUFFER:
      pocl_update_event_running (event);
      assert (dev->ops->memfill);
      dev->ops->memfill
        (dev->data,
         cmd->memfill.dst_mem_id,
         event->mem_objs[0],
         cmd->memfill.size,
         cmd->memfill.offset,
         cmd->memfill.pattern,
         cmd->memfill.pattern_size);
      POCL_UPDATE_EVENT_COMPLETE_MSG (event, "Event Fill Buffer           ");
      break;

    case CL_COMMAND_READ_BUFFER_RECT:
      pocl_update_event_running (event);
      assert (dev->ops->read_rect);
      dev->ops->read_rect
        (dev->data,
         cmd->read_rect.dst_host_ptr,
         cmd->read_rect.src_mem_id,
         event->mem_objs[0],
         cmd->read_rect.buffer_origin,
         cmd->read_rect.host_origin,
         cmd->read_rect.region,
         cmd->read_rect.buffer_row_pitch,
         cmd->read_rect.buffer_slice_pitch,
         cmd->read_rect.host_row_pitch,
         cmd->read_rect.host_slice_pitch);
      POCL_UPDATE_EVENT_COMPLETE_MSG (event, "Event Read Buffer Rect      ");
      break;

    case CL_COMMAND_COPY_BUFFER_RECT:
      pocl_update_event_running (event);
      assert (dev->ops->copy_rect);
      dev->ops->copy_rect (
          dev->data, cmd->copy_rect.dst_mem_id, cmd->copy_rect.dst,
          cmd->copy_rect.src_mem_id, cmd->copy_rect.src,
          cmd->copy_rect.dst_origin, cmd->copy_rect.src_origin,
          cmd->copy_rect.region, cmd->copy_rect.dst_row_pitch,
          cmd->copy_rect.dst_slice_pitch, cmd->copy_rect.src_row_pitch,
          cmd->copy_rect.src_slice_pitch);
      POCL_UPDATE_EVENT_COMPLETE_MSG (event, "Event Copy Buffer Rect      ");
      break;

    case CL_COMMAND_WRITE_BUFFER_RECT:
      pocl_update_event_running (event);
      assert (dev->ops->write_rect);
      dev->ops->write_rect
        (dev->data,
         cmd->write_rect.src_host_ptr,
         cmd->write_rect.dst_mem_id,
         event->mem_objs[0],
         cmd->write_rect.buffer_origin,
         cmd->write_rect.host_origin,
         cmd->write_rect.region,
         cmd->write_rect.buffer_row_pitch,
         cmd->write_rect.buffer_slice_pitch,
         cmd->write_rect.host_row_pitch,
         cmd->write_rect.host_slice_pitch);
      POCL_UPDATE_EVENT_COMPLETE_MSG (event, "Event Write Buffer Rect     ");
      break;

    case CL_COMMAND_MIGRATE_MEM_OBJECTS:
      pocl_update_event_running (event);
      switch (cmd->migrate.type)
        {
        case ENQUEUE_MIGRATE_TYPE_D2H:
          {
            if (mem->is_image)
              {
                size_t region[3] = { mem->image_width, mem->image_height,
                                     mem->image_depth };
                if (region[2] == 0)
                  region[2] = 1;
                if (region[1] == 0)
                  region[1] = 1;
                size_t origin[3] = { 0, 0, 0 };
                assert (dev->ops->read_image_rect);
                dev->ops->read_image_rect (dev->data, mem, cmd->migrate.mem_id,
                                           mem->mem_host_ptr, NULL, origin,
                                           region, 0, 0, 0);
              }
            else
              {
                assert (dev->ops->read);
                dev->ops->read (dev->data, mem->mem_host_ptr,
                                cmd->migrate.mem_id, mem, 0, mem->size);
              }
            break;
          }
        case ENQUEUE_MIGRATE_TYPE_H2D:
          {
            if (mem->is_image)
              {
                size_t region[3] = { mem->image_width, mem->image_height,
                                     mem->image_depth };
                if (region[2] == 0)
                  region[2] = 1;
                if (region[1] == 0)
                  region[1] = 1;
                size_t origin[3] = { 0, 0, 0 };
                assert (dev->ops->write_image_rect);
                dev->ops->write_image_rect (
                    dev->data, mem, cmd->migrate.mem_id, mem->mem_host_ptr,
                    NULL, origin, region, 0, 0, 0);
              }
            else
              {
                assert (dev->ops->write);
                dev->ops->write (dev->data, mem->mem_host_ptr,
                                 cmd->migrate.mem_id, mem, 0, mem->size);
              }
            break;
          }
        case ENQUEUE_MIGRATE_TYPE_D2D:
          {
            assert (dev->ops->can_migrate_d2d);
            assert (dev->ops->migrate_d2d);
            dev->ops->migrate_d2d (cmd->migrate.src_device, dev, mem,
                                   cmd->migrate.src_id,
                                   cmd->migrate.dst_id);
            break;
          }
        case ENQUEUE_MIGRATE_TYPE_NOP:
          {
            break;
          }
        }

      POCL_UPDATE_EVENT_COMPLETE_MSG (event, "Event Migrate Buffer(s)     ");
      break;

    case CL_COMMAND_MAP_BUFFER:
      pocl_update_event_running (event);
      assert (dev->ops->map_mem);
        dev->ops->map_mem (dev->data,
                           cmd->map.mem_id,
                           event->mem_objs[0],
                           cmd->map.mapping);
      POCL_UPDATE_EVENT_COMPLETE_MSG (event, "Event Map Buffer            ");
      break;

    case CL_COMMAND_COPY_IMAGE_TO_BUFFER:
      pocl_update_event_running (event);
      assert (dev->ops->read_image_rect);
      dev->ops->read_image_rect (
          dev->data, cmd->read_image.src, cmd->read_image.src_mem_id, NULL,
          cmd->read_image.dst_mem_id, cmd->read_image.origin,
          cmd->read_image.region, cmd->read_image.dst_row_pitch,
          cmd->read_image.dst_slice_pitch, cmd->read_image.dst_offset);
      POCL_UPDATE_EVENT_COMPLETE_MSG (event, "Event CopyImageToBuffer       ");
      break;

    case CL_COMMAND_READ_IMAGE:
      pocl_update_event_running (event);
      assert (dev->ops->read_image_rect);
      dev->ops->read_image_rect (
          dev->data, cmd->read_image.src, cmd->read_image.src_mem_id,
          cmd->read_image.dst_host_ptr, NULL, cmd->read_image.origin,
          cmd->read_image.region, cmd->read_image.dst_row_pitch,
          cmd->read_image.dst_slice_pitch, cmd->read_image.dst_offset);
      POCL_UPDATE_EVENT_COMPLETE_MSG (event, "Event Read Image            ");
      break;

    case CL_COMMAND_COPY_BUFFER_TO_IMAGE:
      pocl_update_event_running (event);
      assert (dev->ops->write_image_rect);
      dev->ops->write_image_rect (
          dev->data, cmd->write_image.dst, cmd->write_image.dst_mem_id, NULL,
          cmd->write_image.src_mem_id, cmd->write_image.origin,
          cmd->write_image.region, cmd->write_image.src_row_pitch,
          cmd->write_image.src_slice_pitch, cmd->write_image.src_offset);
      POCL_UPDATE_EVENT_COMPLETE_MSG (event, "Event CopyBufferToImage       ");
      break;

    case CL_COMMAND_WRITE_IMAGE:
      pocl_update_event_running (event);
      assert (dev->ops->write_image_rect);
      dev->ops->write_image_rect (
          dev->data, cmd->write_image.dst, cmd->write_image.dst_mem_id,
          cmd->write_image.src_host_ptr, NULL, cmd->write_image.origin,
          cmd->write_image.region, cmd->write_image.src_row_pitch,
          cmd->write_image.src_slice_pitch, cmd->write_image.src_offset);
      POCL_UPDATE_EVENT_COMPLETE_MSG (event, "Event Write Image           ");
      break;

    case CL_COMMAND_COPY_IMAGE:
      pocl_update_event_running (event);
      assert (dev->ops->copy_image_rect);
      dev->ops->copy_image_rect (
          dev->data, cmd->copy_image.src, cmd->copy_image.dst,
          cmd->copy_image.src_mem_id, cmd->copy_image.dst_mem_id,
          cmd->copy_image.src_origin, cmd->copy_image.dst_origin,
          cmd->copy_image.region);
      POCL_UPDATE_EVENT_COMPLETE_MSG (event, "Event Copy Image            ");
      break;

    case CL_COMMAND_FILL_IMAGE:
      pocl_update_event_running (event);
      assert (dev->ops->fill_image);
      dev->ops->fill_image (dev->data, event->mem_objs[0],
                            cmd->fill_image.mem_id, cmd->fill_image.origin,
                            cmd->fill_image.region, cmd->fill_image.orig_pixel,
                            cmd->fill_image.fill_pixel,
                            cmd->fill_image.pixel_size);
      POCL_UPDATE_EVENT_COMPLETE_MSG (event, "Event Fill Image            ");
      break;

    case CL_COMMAND_MAP_IMAGE:
      pocl_update_event_running (event);
      assert (dev->ops->map_image != NULL);
      dev->ops->map_image (dev->data,
                           cmd->map.mem_id,
                           event->mem_objs[0],
                           cmd->map.mapping);
      POCL_UPDATE_EVENT_COMPLETE_MSG (event, "Event Map Image             ");
      break;

    case CL_COMMAND_UNMAP_MEM_OBJECT:
      pocl_update_event_running (event);
      pocl_mem_identifier *mem_id = &mem->device_ptrs[dev->global_mem_id];
      if (mem->is_image == CL_FALSE || IS_IMAGE1D_BUFFER (event->mem_objs[0]))
        {
          assert (dev->ops->unmap_mem != NULL);
          dev->ops->unmap_mem (dev->data, cmd->unmap.mem_id, mem,
                               cmd->unmap.mapping);
        }
      else
        {
          assert (dev->ops->unmap_image != NULL);
          dev->ops->unmap_image (dev->data, cmd->unmap.mem_id, mem,
                                 cmd->unmap.mapping);
        }
      POCL_UPDATE_EVENT_COMPLETE_MSG (event, "Unmap Mem obj         ");
      break;

    case CL_COMMAND_NDRANGE_KERNEL:
      pocl_update_event_running (event);
      assert (dev->ops->run);
      dev->ops->run (dev->data, node);
      POCL_UPDATE_EVENT_COMPLETE_MSG (event, "Event Enqueue NDRange       ");
      break;

    case CL_COMMAND_NATIVE_KERNEL:
      pocl_update_event_running (event);
      assert (dev->ops->run_native);
      dev->ops->run_native (dev->data, node);
      POCL_UPDATE_EVENT_COMPLETE_MSG (event, "Event Native Kernel         ");
      break;

    case CL_COMMAND_BARRIER:
    case CL_COMMAND_MARKER:
      pocl_update_event_running (event);
      POCL_UPDATE_EVENT_COMPLETE(event);
      break;

    case CL_COMMAND_SVM_FREE:
      pocl_update_event_running (event);
      if (cmd->svm_free.pfn_free_func)
        cmd->svm_free.pfn_free_func(
           cmd->svm_free.queue,
           cmd->svm_free.num_svm_pointers,
           cmd->svm_free.svm_pointers,
           cmd->svm_free.data);
      else
        for (i = 0; i < cmd->svm_free.num_svm_pointers; i++)
          {
            void *ptr = cmd->svm_free.svm_pointers[i];
            POCL_LOCK_OBJ (event->context);
            pocl_svm_ptr *tmp = NULL, *item = NULL;
            DL_FOREACH_SAFE (event->context->svm_ptrs, item, tmp)
            {
              if (item->svm_ptr == ptr)
                {
                  DL_DELETE (event->context->svm_ptrs, item);
                  break;
                }
            }
            POCL_UNLOCK_OBJ (event->context);
            assert (item);
            POCL_MEM_FREE (item);
            POname (clReleaseContext) (event->context);
            dev->ops->svm_free (dev, ptr);
          }
      POCL_UPDATE_EVENT_COMPLETE_MSG (event, "Event SVM Free              ");
      break;

    case CL_COMMAND_SVM_MAP:
      pocl_update_event_running (event);
      if (DEVICE_MMAP_IS_NOP (dev))
        ; // no-op
      else
        {
          assert (dev->ops->svm_map);
          dev->ops->svm_map (dev, cmd->svm_map.svm_ptr);
        }
      POCL_UPDATE_EVENT_COMPLETE_MSG (event, "Event SVM Map              ");
      break;

    case CL_COMMAND_SVM_UNMAP:
      pocl_update_event_running (event);
      if (DEVICE_MMAP_IS_NOP (dev))
        ; // no-op
      else
        {
          assert (dev->ops->svm_unmap);
          dev->ops->svm_unmap (dev, cmd->svm_unmap.svm_ptr);
        }
      POCL_UPDATE_EVENT_COMPLETE_MSG (event, "Event SVM Unmap             ");
      break;

    case CL_COMMAND_SVM_MEMCPY:
      pocl_update_event_running (event);
      assert (dev->ops->svm_copy);
      dev->ops->svm_copy (dev,
                          cmd->svm_memcpy.dst,
                          cmd->svm_memcpy.src,
                          cmd->svm_memcpy.size);
      POCL_UPDATE_EVENT_COMPLETE_MSG (event, "Event SVM Memcpy            ");
      break;

    case CL_COMMAND_SVM_MEMFILL:
      pocl_update_event_running (event);
      assert (dev->ops->svm_fill);
      dev->ops->svm_fill (dev,
                          cmd->svm_fill.svm_ptr,
                          cmd->svm_fill.size,
                          cmd->svm_fill.pattern,
                          cmd->svm_fill.pattern_size);
      POCL_UPDATE_EVENT_COMPLETE_MSG (event, "Event SVM MemFill           ");
      break;

    case CL_COMMAND_SVM_MIGRATE_MEM:
      pocl_update_event_running (event);
      if (dev->ops->svm_migrate)
        dev->ops->svm_migrate (dev, cmd->svm_migrate.num_svm_pointers,
                               cmd->svm_migrate.svm_pointers,
                               cmd->svm_migrate.sizes);
      POCL_UPDATE_EVENT_COMPLETE_MSG (event, "Event SVM Migrate_Mem       ");
      break;

    case CL_COMMAND_COMMAND_BUFFER_KHR:
      pocl_update_event_running (event);
      POCL_UPDATE_EVENT_COMPLETE (event);
      break;

    default:
      POCL_ABORT_UNIMPLEMENTED("");
      break;
    }
}

/* call with brc_event UNLOCKED. */
void
pocl_broadcast (cl_event brc_event)
{
  event_node *target;
  event_node *tmp;

  while ((target = brc_event->notify_list))
    {
      pocl_lock_events_inorder (brc_event, target->event);
      /* remove event from wait list */
      LL_FOREACH (target->event->wait_list, tmp)
        {
          if (tmp->event == brc_event)
            {
              LL_DELETE (target->event->wait_list, tmp);
              pocl_mem_manager_free_event_node (tmp);
              break;
            }
        }

        if ((target->event->status == CL_SUBMITTED)
            || (target->event->status == CL_QUEUED))
          {
            target->event->command->device->ops->notify (
                target->event->command->device, target->event, brc_event);
          }

        if (pocl_is_tracing_enabled() && target->event->meta_data)
          {
            pocl_event_md *md = target->event->meta_data;
            for (size_t i = 0; i < md->num_deps; ++i)
              if (md->dep_ids[i] == brc_event->id)
                {
                  md->dep_ts[i] = brc_event->time_end;
                  break;
                }
          }
        LL_DELETE (brc_event->notify_list, target);
        pocl_unlock_events_inorder (brc_event, target->event);
        pocl_mem_manager_free_event_node (target);
    }
}

/**
 * Populates the device specific sampler data structure used by kernel
 * from given kernel sampler argument
 */
void
pocl_fill_dev_sampler_t (dev_sampler_t *ds, struct pocl_argument *parg)
{
  cl_sampler sampler = *(cl_sampler *)parg->value;

  *ds = (sampler->normalized_coords == CL_TRUE) ? CLK_NORMALIZED_COORDS_TRUE
                                                : CLK_NORMALIZED_COORDS_FALSE;

  switch (sampler->addressing_mode)
    {
    case CL_ADDRESS_NONE:
      *ds |= CLK_ADDRESS_NONE; break;
    case CL_ADDRESS_CLAMP_TO_EDGE:
      *ds |= CLK_ADDRESS_CLAMP_TO_EDGE; break;
    case CL_ADDRESS_CLAMP:
      *ds |= CLK_ADDRESS_CLAMP; break;
    case CL_ADDRESS_REPEAT:
      *ds |= CLK_ADDRESS_REPEAT; break;
    case CL_ADDRESS_MIRRORED_REPEAT:
      *ds |= CLK_ADDRESS_MIRRORED_REPEAT; break;
  }

  switch (sampler->filter_mode)
    {
    case CL_FILTER_NEAREST:
      *ds |= CLK_FILTER_NEAREST; break;
    case CL_FILTER_LINEAR :
      *ds |= CLK_FILTER_LINEAR; break;
  }
}

/* Returns the width of the widest dimension in the grid of the given
   run command. */
size_t
pocl_cmd_max_grid_dim_width (_cl_command_run *cmd)
{
  return max (max (cmd->pc.local_size[0] * cmd->pc.num_groups[0],
                   cmd->pc.local_size[1] * cmd->pc.num_groups[1]),
              cmd->pc.local_size[2] * cmd->pc.local_size[2]);
}


/* CPU driver stuff */

#ifdef HAVE_DLFCN_H

typedef struct pocl_dlhandle_cache_item pocl_dlhandle_cache_item;
struct pocl_dlhandle_cache_item
{
  pocl_kernel_hash_t hash;

  /* The specialization properties. */
  /* The local dimensions. */
  size_t local_wgs[3];
  /* If global offset must be zero for this WG function version. */
  int goffs_zero;
  int specialize;
  /* Maximum grid dimension this WG function works with. */
  size_t max_grid_dim_width;

  void *wg;
  void *dlhandle;
  pocl_dlhandle_cache_item *next;
  pocl_dlhandle_cache_item *prev;
  unsigned ref_count;
};

static pocl_dlhandle_cache_item *pocl_dlhandle_cache;
static pocl_lock_t pocl_llvm_codegen_lock;
static pocl_lock_t pocl_dlhandle_lock;
static int pocl_dlhandle_cache_initialized;

/* only to be called in basic/pthread/<other cpu driver> init */
void
pocl_init_dlhandle_cache ()
{
  if (!pocl_dlhandle_cache_initialized)
    {
      POCL_INIT_LOCK (pocl_llvm_codegen_lock);
      POCL_INIT_LOCK (pocl_dlhandle_lock);
      pocl_dlhandle_cache_initialized = 1;
   }
}

static unsigned handle_count = 0;
#define MAX_CACHE_ITEMS 128

/* must be called with pocl_dlhandle_lock LOCKED */
static pocl_dlhandle_cache_item *
get_new_dlhandle_cache_item ()
{
  pocl_dlhandle_cache_item *ci = NULL;
  const char *dl_error = NULL;

  if (pocl_dlhandle_cache)
    {
      ci = pocl_dlhandle_cache->prev;
      while (ci->ref_count > 0 && ci != pocl_dlhandle_cache)
        ci = ci->prev;
    }

  if ((handle_count >= MAX_CACHE_ITEMS) && ci && (ci != pocl_dlhandle_cache))
    {
      DL_DELETE (pocl_dlhandle_cache, ci);
      dlclose (ci->dlhandle);
      dl_error = dlerror ();
      if (dl_error != NULL)
        POCL_ABORT ("dlclose() failed with error: %s\n", dl_error);
      memset (ci, 0, sizeof (pocl_dlhandle_cache_item));
    }
  else
    {
      ++handle_count;
      ci = (pocl_dlhandle_cache_item *)calloc (
          1, sizeof (pocl_dlhandle_cache_item));
    }

  return ci;
}

void
pocl_release_dlhandle_cache (_cl_command_node *cmd)
{
  pocl_dlhandle_cache_item *ci = NULL, *found = NULL;

  POCL_LOCK (pocl_dlhandle_lock);
  DL_FOREACH (pocl_dlhandle_cache, ci)
  {
    if ((memcmp (ci->hash, cmd->command.run.hash, sizeof (pocl_kernel_hash_t))
         == 0)
        && (ci->local_wgs[0] == cmd->command.run.pc.local_size[0])
        && (ci->local_wgs[1] == cmd->command.run.pc.local_size[1])
        && (ci->local_wgs[2] == cmd->command.run.pc.local_size[2]))
      {
        found = ci;
        break;
      }
  }

  assert (found != NULL);
  assert (found->ref_count > 0);
  --found->ref_count;
  POCL_UNLOCK (pocl_dlhandle_lock);
}

/**
 * Checks if a built binary is found in the disk for the given kernel command,
 * if not, builds the kernel, caches it, and returns the file name of the
 * end result.
 *
 * @param command The kernel run command.
 * @param specialized 1 if should check the per-command specialized one instead
 * of the generic one.
 * @returns The filename of the built binary in the disk.
 */
char *
pocl_check_kernel_disk_cache (_cl_command_node *command, int specialized)
{
  char *module_fn = NULL;
  _cl_command_run *run_cmd = &command->command.run;
  cl_kernel k = run_cmd->kernel;
  cl_program p = k->program;
  unsigned dev_i = command->program_device_i;

  /* First try to find a static WG binary for the local size as they
     are always more efficient than the dynamic ones.  Also, in case
     of reqd_wg_size, there might not be a dynamic sized one at all.  */
  module_fn = malloc (POCL_FILENAME_LENGTH);
  pocl_cache_final_binary_path (module_fn, p, dev_i, k, command, specialized);

  if (pocl_exists (module_fn))
    {
      POCL_MSG_PRINT_INFO ("Using a cached WG function: %s\n", module_fn);
      return module_fn;
    }

  /* static WG binary for the local size does not exist. If we have the LLVM IR
   * (program.bc), try to compile a new parallel.bc and static binary */
  if (p->binaries[dev_i])
    {
#ifdef ENABLE_LLVM
      POCL_LOCK (pocl_llvm_codegen_lock);
      int error = llvm_codegen (module_fn, dev_i, k, command->device, command,
                                specialized);
      POCL_UNLOCK (pocl_llvm_codegen_lock);
      if (error)
        POCL_ABORT ("Final linking of kernel %s failed.\n", k->name);
      POCL_MSG_PRINT_INFO ("Built a %sWG function: %s\n",
                           specialized ? "specialized " : "generic ",
                           module_fn);
      return module_fn;
#else
      /* TODO: This should be caught earlier. */
      if (!p->pocl_binaries[dev_i])
        POCL_ABORT ("pocl device without online compilation support"
                    " cannot compile LLVM IRs to machine code!\n");
#endif
    }
  else
    {
      module_fn = malloc (POCL_FILENAME_LENGTH);
      /* First try to find a specialized WG binary, if allowed by the
         command. */
      if (!run_cmd->force_generic_wg_func)
        pocl_cache_final_binary_path (module_fn, p, dev_i, k, command, 1);

      if (run_cmd->force_generic_wg_func || !pocl_exists (module_fn))
        {
          /* Then check for a dynamic (non-specialized) kernel. */
          pocl_cache_final_binary_path (module_fn, p, dev_i, k, command, 0);
          if (!pocl_exists (module_fn))
            POCL_ABORT ("Generic WG function binary does not exist.\n");
          POCL_MSG_PRINT_INFO ("Using a cached generic WG function: %s\n",
                               module_fn);
        }
      else
        POCL_MSG_PRINT_INFO ("Using a cached specialized WG function: %s\n",
                             module_fn);
    }
  return module_fn;
}


/* Look for a dlhandle in the dlhandle cache for the given kernel command.
   If found, push the handle up in the cache to improve cache hit speed,
   and return it. Otherwise return NULL. The caller should hold
   pocl_dlhandle_lock. */
static pocl_dlhandle_cache_item *
fetch_dlhandle_cache_item (_cl_command_run *run_cmd, int specialize)
{
  pocl_dlhandle_cache_item *ci = NULL, *tmp = NULL;
  size_t max_grid_width = pocl_cmd_max_grid_dim_width (run_cmd);
  DL_FOREACH_SAFE (pocl_dlhandle_cache, ci, tmp)
  {
    if ((memcmp (ci->hash, run_cmd->hash, sizeof (pocl_kernel_hash_t)) == 0)
        && (ci->local_wgs[0] == run_cmd->pc.local_size[0])
        && (ci->local_wgs[1] == run_cmd->pc.local_size[1])
        && (ci->local_wgs[2] == run_cmd->pc.local_size[2])
        && (max_grid_width <= ci->max_grid_dim_width)
        && (ci->specialize == specialize)
        && (ci->goffs_zero == (run_cmd->pc.global_offset[0] == 0
                && run_cmd->pc.global_offset[1] == 0
                && run_cmd->pc.global_offset[2] == 0)))
      {
        /* move to the front of the line */
        DL_DELETE (pocl_dlhandle_cache, ci);
        DL_PREPEND (pocl_dlhandle_cache, ci);
        ++ci->ref_count;
        run_cmd->wg = ci->wg;
        return ci;
      }
  }
  return NULL;
}

/**
 * Checks if the kernel command has been built and has been loaded with
 * dlopen, and reuses its handle. If not, checks if a built binary is found
 * in the disk, if not, builds the kernel and puts it to respective
 * caches.
 *
 * The initial refcount may be 0, in case we're just pre-compiling kernels
 * (or compiling them for binaries), and not actually need them immediately.
 *
 * TODO: This function is really specific to CPU (host) drivers since dlhandles
 * imply program loading to the same process as the host. Move to basic.c? */
void
pocl_check_kernel_dlhandle_cache (_cl_command_node *command,
                                  unsigned initial_refcount, int specialize)
{
  char workgroup_string[WORKGROUP_STRING_LENGTH];
  pocl_dlhandle_cache_item *ci = NULL;
  const char *dl_error = NULL;
  _cl_command_run *run_cmd = &command->command.run;

  /* Brute force mechanism to test relying on generic work-group functions
     only. */
  if (!pocl_get_bool_option("POCL_WORK_GROUP_SPECIALIZATION", 1))
    specialize = 0;

  POCL_LOCK (pocl_dlhandle_lock);
  ci = fetch_dlhandle_cache_item (run_cmd, specialize);
  if (ci != NULL)
    {
      POCL_UNLOCK (pocl_dlhandle_lock);
      return;
    }

  /* Not found, build a new kernel and cache its dlhandle. */
  ci = get_new_dlhandle_cache_item ();
  memcpy (ci->hash, run_cmd->hash, sizeof (pocl_kernel_hash_t));
  ci->local_wgs[0] = run_cmd->pc.local_size[0];
  ci->local_wgs[1] = run_cmd->pc.local_size[1];
  ci->local_wgs[2] = run_cmd->pc.local_size[2];
  ci->ref_count = initial_refcount;
  ci->specialize = specialize;
  ci->goffs_zero = run_cmd->pc.global_offset[0] == 0
                   && run_cmd->pc.global_offset[1] == 0
                   && run_cmd->pc.global_offset[2] == 0;

  size_t max_grid_width = pocl_cmd_max_grid_dim_width (run_cmd);
  ci->max_grid_dim_width = max_grid_width;

  char *module_fn = pocl_check_kernel_disk_cache (command, specialize);

  // reset possibly existing error from calls from an ICD loader
  (void)dlerror();
  ci->dlhandle = dlopen (module_fn, RTLD_NOW | RTLD_LOCAL);
  dl_error = dlerror ();

  if (ci->dlhandle == NULL || dl_error != NULL)
    POCL_ABORT ("dlopen(\"%s\") failed with '%s'.\n"
                "note: missing symbols in the kernel binary might be"
                " reported as 'file not found' errors.\n",
                module_fn, dl_error);

  snprintf (workgroup_string, WORKGROUP_STRING_LENGTH,
            "_pocl_kernel_%s_workgroup", run_cmd->kernel->name);

  ci->wg = dlsym (ci->dlhandle, workgroup_string);
  dl_error = dlerror ();

  if (ci->wg == NULL || dl_error != NULL)
    {
      // Older OSX dyld APIs need the name without the underscore.
      snprintf (workgroup_string, WORKGROUP_STRING_LENGTH,
                "pocl_kernel_%s_workgroup", run_cmd->kernel->name);
      ci->wg = dlsym (ci->dlhandle, workgroup_string);
      dl_error = dlerror ();

      if (ci->wg == NULL || dl_error != NULL)
        POCL_ABORT ("dlsym(\"%s\", \"%s\") failed with '%s'.\n"
                    "note: missing symbols in the kernel binary might be"
                    " reported as 'file not found' errors.\n",
                    module_fn, workgroup_string, dl_error);
    }

  run_cmd->wg = ci->wg;
  DL_PREPEND (pocl_dlhandle_cache, ci);

  POCL_UNLOCK (pocl_dlhandle_lock);
  POCL_MEM_FREE (module_fn);
}

#endif


#define MIN_MAX_MEM_ALLOC_SIZE (128*1024*1024)

/* accounting object for the main memory */
static pocl_global_mem_t system_memory = {POCL_LOCK_INITIALIZER, 0, 0, 0};

void
pocl_setup_device_for_system_memory (cl_device_id device)
{
  /* set up system memory limits, if required */
  if (system_memory.total_alloc_limit == 0)
  {
      /* global_mem_size contains the entire memory size,
       * and we need to leave some available for OS & other programs
       * this sets it to 3/4 for systems with <=7gig mem,
       * for >7 it sets to (total-2gigs)
       */
      cl_ulong alloc_limit = device->global_mem_size;
      if (alloc_limit > ((cl_ulong)7 << 30))
        system_memory.total_alloc_limit = alloc_limit - ((cl_ulong)2 << 30);
      else
        {
          cl_ulong temp = (alloc_limit >> 2);
          system_memory.total_alloc_limit = alloc_limit - temp;
        }

      system_memory.max_ever_allocated =
          system_memory.currently_allocated = 0;

      /* in some cases (e.g. ARM32 pocl on ARM64 system with >4G ram),
       * global memory is correctly reported but larger than can be
       * used; limit to pointer size */
      if (system_memory.total_alloc_limit > UINTPTR_MAX)
        system_memory.total_alloc_limit = UINTPTR_MAX;

      /* apply rlimit settings */
#ifdef HAVE_GETRLIMIT
      struct rlimit limits;
      int ret = getrlimit (RLIMIT_DATA, &limits);
      if ((ret == 0) && (system_memory.total_alloc_limit > limits.rlim_cur))
        system_memory.total_alloc_limit = limits.rlim_cur;
#endif
  }

  device->global_mem_size = system_memory.total_alloc_limit;

  int limit_memory_gb = pocl_get_int_option ("POCL_MEMORY_LIMIT", 0);
  if (limit_memory_gb > 0)
    {
      cl_ulong limited_memory = (cl_ulong)limit_memory_gb << 30;
      if (device->global_mem_size > limited_memory)
        device->global_mem_size = limited_memory;
      else
        POCL_MSG_WARN ("requested POCL_MEMORY_LIMIT %i GBs is larger than"
                       " physical memory size (%u) GBs, ignoring\n",
                       limit_memory_gb,
                       (unsigned)(device->global_mem_size >> 30));
    }

  if (device->global_mem_size < MIN_MAX_MEM_ALLOC_SIZE)
    POCL_ABORT("Not enough memory to run on this device.\n");

  /* Maximum allocation size: we don't have hardware limits, so we
   * can potentially allocate the whole memory for a single buffer, unless
   * of course there are limits set at the operating system level. Of course
   * we still have to respect the OpenCL-commanded minimum */

  cl_ulong alloc_limit = pocl_size_ceil2_64 (device->global_mem_size / 4);

  if (alloc_limit < MIN_MAX_MEM_ALLOC_SIZE)
    alloc_limit = MIN_MAX_MEM_ALLOC_SIZE;

  // set up device properties..
  device->global_memory = &system_memory;
  device->max_mem_alloc_size = alloc_limit;

  // TODO in theory now if alloc_limit was > rlim_cur and < rlim_max
  // we should try and setrlimit to alloc_limit, or allocations might fail
}

void
pocl_reinit_system_memory()
{
  system_memory.currently_allocated = 0;
  system_memory.max_ever_allocated = 0;
}

/* set maximum allocation sizes for buffers and images */
void
pocl_set_buffer_image_limits(cl_device_id device)
{
  pocl_setup_device_for_system_memory(device);

  assert (device->global_mem_size > 0);
  assert (device->max_compute_units > 0);
  assert (device->max_mem_alloc_size > 0);

  /* these should be ideally setup by hwloc or proc/cpuinfo;
   * if not, set them to some reasonable values
   */
  if (device->local_mem_size == 0)
    {
      cl_ulong s = pocl_size_ceil2_64 (device->global_mem_size / 1024);
      s = min (s, 512UL * 1024);
      device->local_mem_size = s;
      device->max_constant_buffer_size = s;
    }

  /* OpenCL 3.0 mandates at least 64KB for CL_DEVICE_MAX_CONSTANT_BUFFER_SIZE
   * and 32KB for CL_DEVICE_LOCAL_MEM_SIZE. pocl_topology tries to use size of
   * largest non-shared cache (usually L2), but some CPUs don't have L3
   * and the only non-shared cache is L1, which can be too small. */
  if (device->version_as_int > 299)
    {
      if (device->local_mem_size < 32 * 1024)
        device->local_mem_size = 32 * 1024;
      if (device->max_constant_buffer_size < 64 * 1024)
        device->max_constant_buffer_size = 64 * 1024;
    }

  /* set program scope variable device limits.
   * only the max_size is an actual limit.
   * for CPU devices there is no hardware limit.
   * TODO what should we set them to ?
   * setting this to >= 2^16 causes LLVM to crash in SDNode */
  if (device->program_scope_variables_pass)
    {
      device->global_var_max_size = 64 * 1000;
      device->global_var_pref_size = max(64 * 1000, device->max_constant_buffer_size);
    }

  /* We don't have hardware limitations on the buffer-backed image sizes,
   * so we set the maximum size in terms of the maximum amount of pixels
   * that fix in max_mem_alloc_size. A single pixel can take up to 4 32-bit channels,
   * i.e. 16 bytes.
   */
  size_t max_pixels = device->max_mem_alloc_size/16;
  if (max_pixels > device->image_max_buffer_size)
    device->image_max_buffer_size = max_pixels;

  /* Similarly, we can take the 2D image size limit to be the largest power of 2
   * whose square fits in image_max_buffer_size; since the 2D image size limit
   * starts at a power of 2, it's a simple matter of doubling.
   * This is actually completely arbitrary, another equally valid option
   * would be to have each maximum dimension match the image_max_buffer_size.
   */
  max_pixels = device->image2d_max_width;
  // keep doubing until we go over
  while (max_pixels <= device->image_max_buffer_size/max_pixels)
    max_pixels *= 2;
  // halve before assignment
  max_pixels /= 2;
  if (max_pixels > device->image2d_max_width)
    device->image2d_max_width = device->image2d_max_height = max_pixels;

  /* Same thing for 3D images, of course with cubes. Again, totally arbitrary. */
  max_pixels = device->image3d_max_width;
  // keep doubing until we go over
  while (max_pixels*max_pixels <= device->image_max_buffer_size/max_pixels)
    max_pixels *= 2;
  // halve before assignment
  max_pixels /= 2;
  if (max_pixels > device->image3d_max_width)
  device->image3d_max_width = device->image3d_max_height =
    device->image3d_max_depth = max_pixels;

}

void*
pocl_aligned_malloc_global_mem(cl_device_id device, size_t align, size_t size)
{
  pocl_global_mem_t *mem = device->global_memory;
  void *retval = NULL;

  POCL_LOCK (mem->pocl_lock);
  if ((mem->total_alloc_limit - mem->currently_allocated) < size)
    goto ERROR;

  retval = pocl_aligned_malloc (align, size);
  if (!retval)
    goto ERROR;

  mem->currently_allocated += size;
  if (mem->max_ever_allocated < mem->currently_allocated)
    mem->max_ever_allocated = mem->currently_allocated;
  assert(mem->currently_allocated <= mem->total_alloc_limit);

ERROR:
  POCL_UNLOCK (mem->pocl_lock);

  return retval;
}

void
pocl_free_global_mem(cl_device_id device, void* ptr, size_t size)
{
  pocl_global_mem_t *mem = device->global_memory;

  POCL_LOCK (mem->pocl_lock);
  assert(mem->currently_allocated >= size);
  mem->currently_allocated -= size;
  POCL_UNLOCK (mem->pocl_lock);

  POCL_MEM_FREE(ptr);
}


void
pocl_print_system_memory_stats()
{
  POCL_MSG_PRINT_F (MEMORY, INFO, "",
                    "____ Total available system memory  : %10" PRIu64 " KB\n"
                    " ____ Currently used system memory   : %10" PRIu64 " KB\n"
                    " ____ Max used system memory         : %10" PRIu64
                    " KB\n",
                    system_memory.total_alloc_limit >> 10,
                    system_memory.currently_allocated >> 10,
                    system_memory.max_ever_allocated >> 10);
}

/* default WG size in each dimension & total WG size.
 * this should be reasonable for CPU */
#define DEFAULT_WG_SIZE 4096

static const char *final_ld_flags[] =
  {"-lm", "-nostartfiles", HOST_LD_FLAGS_ARRAY, NULL};

static cl_device_partition_property basic_partition_properties[1] = { 0 };

#ifdef ENABLE_CONFORMANCE
static const cl_image_format supported_image_formats[] = {
  { CL_RGBA, CL_SNORM_INT8 },
  { CL_RGBA, CL_SNORM_INT16 },
  { CL_RGBA, CL_UNORM_INT8 },
  { CL_RGBA, CL_UNORM_INT16 },
  { CL_RGBA, CL_SIGNED_INT8 },
  { CL_RGBA, CL_SIGNED_INT16 },
  { CL_RGBA, CL_SIGNED_INT32 },
  { CL_RGBA, CL_UNSIGNED_INT8 },
  { CL_RGBA, CL_UNSIGNED_INT16 },
  { CL_RGBA, CL_UNSIGNED_INT32 },
  { CL_RGBA, CL_HALF_FLOAT },
  { CL_RGBA, CL_FLOAT },
  { CL_BGRA, CL_SNORM_INT8 },
  { CL_BGRA, CL_UNORM_INT8 },
  { CL_BGRA, CL_SIGNED_INT8 },
  { CL_BGRA, CL_UNSIGNED_INT8 }
};
#else
static const cl_image_format supported_image_formats[] = {
  { CL_A, CL_SNORM_INT8 },
  { CL_A, CL_SNORM_INT16 },
  { CL_A, CL_UNORM_INT8 },
  { CL_A, CL_UNORM_INT16 },
  { CL_A, CL_SIGNED_INT8 },
  { CL_A, CL_SIGNED_INT16 },
  { CL_A, CL_SIGNED_INT32 },
  { CL_A, CL_UNSIGNED_INT8 },
  { CL_A, CL_UNSIGNED_INT16 },
  { CL_A, CL_UNSIGNED_INT32 },
  { CL_A, CL_HALF_FLOAT },
  { CL_A, CL_FLOAT },
  { CL_R, CL_SNORM_INT8 },
  { CL_R, CL_SNORM_INT16 },
  { CL_R, CL_UNORM_INT8 },
  { CL_R, CL_UNORM_INT16 },
  { CL_R, CL_SIGNED_INT8 },
  { CL_R, CL_SIGNED_INT16 },
  { CL_R, CL_SIGNED_INT32 },
  { CL_R, CL_UNSIGNED_INT8 },
  { CL_R, CL_UNSIGNED_INT16 },
  { CL_R, CL_UNSIGNED_INT32 },
  { CL_R, CL_HALF_FLOAT },
  { CL_R, CL_FLOAT },
  { CL_RG, CL_SNORM_INT8 },
  { CL_RG, CL_SNORM_INT16 },
  { CL_RG, CL_UNORM_INT8 },
  { CL_RG, CL_UNORM_INT16 },
  { CL_RG, CL_SIGNED_INT8 },
  { CL_RG, CL_SIGNED_INT16 },
  { CL_RG, CL_SIGNED_INT32 },
  { CL_RG, CL_UNSIGNED_INT8 },
  { CL_RG, CL_UNSIGNED_INT16 },
  { CL_RG, CL_UNSIGNED_INT32 },
  { CL_RG, CL_HALF_FLOAT },
  { CL_RG, CL_FLOAT },
  { CL_RGBA, CL_SNORM_INT8 },
  { CL_RGBA, CL_SNORM_INT16 },
  { CL_RGBA, CL_UNORM_INT8 },
  { CL_RGBA, CL_UNORM_INT16 },
  { CL_RGBA, CL_SIGNED_INT8 },
  { CL_RGBA, CL_SIGNED_INT16 },
  { CL_RGBA, CL_SIGNED_INT32 },
  { CL_RGBA, CL_UNSIGNED_INT8 },
  { CL_RGBA, CL_UNSIGNED_INT16 },
  { CL_RGBA, CL_UNSIGNED_INT32 },
  { CL_RGBA, CL_HALF_FLOAT },
  { CL_RGBA, CL_FLOAT },
  { CL_ARGB, CL_SNORM_INT8 },
  { CL_ARGB, CL_UNORM_INT8 },
  { CL_ARGB, CL_SIGNED_INT8 },
  { CL_ARGB, CL_UNSIGNED_INT8 },
  { CL_BGRA, CL_SNORM_INT8 },
  { CL_BGRA, CL_UNORM_INT8 },
  { CL_BGRA, CL_SIGNED_INT8 },
  { CL_BGRA, CL_UNSIGNED_INT8 }
};
#endif

void
pocl_init_default_device_infos (cl_device_id dev)
{
  size_t i;

  dev->type = CL_DEVICE_TYPE_CPU;
  dev->max_work_item_dimensions = 3;
  dev->final_linkage_flags = final_ld_flags;
  dev->extensions = DEFAULT_DEVICE_EXTENSIONS;

  SETUP_DEVICE_CL_VERSION(HOST_DEVICE_CL_VERSION_MAJOR, HOST_DEVICE_CL_VERSION_MINOR)
  /*
    The hard restriction will be the context data which is
    stored in stack that can be as small as 8K in Linux.
    Thus, there should be enough work-items alive to fill up
    the SIMD lanes times the vector units, but not more than
    that to avoid stack overflow and cache trashing.
  */
  int max_wg
      = pocl_get_int_option ("POCL_MAX_WORK_GROUP_SIZE", DEFAULT_WG_SIZE);
  assert (max_wg > 0);
  max_wg = min (max_wg, DEFAULT_WG_SIZE);
  if (max_wg < 0)
    max_wg = DEFAULT_WG_SIZE;

  dev->max_work_item_sizes[0] = dev->max_work_item_sizes[1]
      = dev->max_work_item_sizes[2] = dev->max_work_group_size = max_wg;

  dev->preferred_wg_size_multiple = 8;
#ifdef ENABLE_LLVM
  cpu_setup_vector_widths (dev);
#else
  dev->preferred_vector_width_char = POCL_DEVICES_PREFERRED_VECTOR_WIDTH_CHAR;
  dev->preferred_vector_width_short = POCL_DEVICES_PREFERRED_VECTOR_WIDTH_SHORT;
  dev->preferred_vector_width_int = POCL_DEVICES_PREFERRED_VECTOR_WIDTH_INT;
  dev->preferred_vector_width_long = POCL_DEVICES_PREFERRED_VECTOR_WIDTH_LONG;
  dev->preferred_vector_width_float = POCL_DEVICES_PREFERRED_VECTOR_WIDTH_FLOAT;
  /* TODO: figure out what the difference between preferred and native widths are */
  dev->native_vector_width_char = POCL_DEVICES_NATIVE_VECTOR_WIDTH_CHAR;
  dev->native_vector_width_short = POCL_DEVICES_NATIVE_VECTOR_WIDTH_SHORT;
  dev->native_vector_width_int = POCL_DEVICES_NATIVE_VECTOR_WIDTH_INT;
  dev->native_vector_width_long = POCL_DEVICES_NATIVE_VECTOR_WIDTH_LONG;
  dev->native_vector_width_float = POCL_DEVICES_NATIVE_VECTOR_WIDTH_FLOAT;

#ifdef _CL_DISABLE_DOUBLE
  dev->native_vector_width_double = 0;
  dev->preferred_vector_width_double = 0;
#else
  dev->native_vector_width_double = POCL_DEVICES_NATIVE_VECTOR_WIDTH_DOUBLE;
  dev->preferred_vector_width_double = POCL_DEVICES_PREFERRED_VECTOR_WIDTH_DOUBLE;
#endif
#ifdef _CL_DISABLE_HALF
  dev->preferred_vector_width_half = 0;
  dev->native_vector_width_half = 0;
#else
  dev->preferred_vector_width_half = POCL_DEVICES_PREFERRED_VECTOR_WIDTH_HALF;
  dev->native_vector_width_half = POCL_DEVICES_NATIVE_VECTOR_WIDTH_HALF;
#endif

#endif

  dev->grid_width_specialization_limit = USHRT_MAX;
  dev->address_bits = HOST_DEVICE_ADDRESS_BITS;
  dev->image_support = CL_TRUE;
  /* Use the minimum values until we get a more sensible upper limit from
     somewhere. */
  dev->max_read_image_args = dev->max_write_image_args = 128;
#ifdef ENABLE_CONFORMANCE
  dev->max_read_write_image_args = 0;
#else
  dev->max_read_write_image_args = 128;
#endif
  dev->image2d_max_width = dev->image2d_max_height = 8192;
  dev->image3d_max_width = dev->image3d_max_height = dev->image3d_max_depth = 2048;
  dev->max_samplers = 16;

  for (i = 0; i < NUM_OPENCL_IMAGE_TYPES; ++i)
    {
      dev->num_image_formats[i]
          = sizeof (supported_image_formats) / sizeof (cl_image_format);
      dev->image_formats[i] = supported_image_formats;
    }

  dev->image_max_buffer_size = 65536;
  dev->image_max_array_size = 2048;
  dev->max_constant_args = 8;
  dev->max_mem_alloc_size = 0;
  dev->max_parameter_size = 1024;
  dev->min_data_type_align_size = MAX_EXTENDED_ALIGNMENT;
  dev->mem_base_addr_align = MAX_EXTENDED_ALIGNMENT;
  dev->half_fp_config = 0;
  dev->single_fp_config = CL_FP_ROUND_TO_NEAREST | CL_FP_INF_NAN;
#ifdef __x86_64__
  dev->single_fp_config |= (CL_FP_DENORM | CL_FP_ROUND_TO_INF
                            | CL_FP_ROUND_TO_ZERO
                            | CL_FP_CORRECTLY_ROUNDED_DIVIDE_SQRT);
#ifdef ENABLE_LLVM
  if (cpu_has_fma())
    dev->single_fp_config |= CL_FP_FMA;
#endif
#endif

#ifdef _CL_DISABLE_DOUBLE
  dev->double_fp_config = 0;
#else
  /* TODO: all of these are the minimum mandated, but not all CPUs may actually
   * support all of them. */
  dev->double_fp_config = CL_FP_FMA | CL_FP_ROUND_TO_NEAREST
                          | CL_FP_ROUND_TO_ZERO | CL_FP_ROUND_TO_INF
                          | CL_FP_INF_NAN | CL_FP_DENORM;
  /* this is a workaround for issue 28 in https://github.com/Oblomov/clinfo
   * https://github.com/Oblomov/clinfo/issues/28 */
  dev->double_fp_config |= CL_FP_CORRECTLY_ROUNDED_DIVIDE_SQRT;
#endif

  dev->global_mem_cache_type = CL_NONE;
  dev->global_mem_cacheline_size = 0;
  dev->global_mem_cache_size = 0;
  dev->global_mem_size = 0;
  dev->max_constant_buffer_size = 0;
  dev->max_constant_args = 8;
  dev->local_mem_type = CL_GLOBAL;
  dev->local_mem_size = 0;
  dev->error_correction_support = CL_FALSE;
  dev->host_unified_memory = CL_TRUE;

  dev->profiling_timer_resolution = pocl_timer_resolution;

  dev->endian_little = !(WORDS_BIGENDIAN);
  dev->available = CL_TRUE;
  dev->compiler_available = CL_TRUE;
  dev->linker_available = CL_TRUE;
  dev->spmd = CL_FALSE;
  dev->arg_buffer_launcher = CL_FALSE;
  dev->grid_launcher = CL_FALSE;
  dev->workgroup_pass = CL_TRUE;
  dev->execution_capabilities = CL_EXEC_KERNEL | CL_EXEC_NATIVE_KERNEL;
  dev->platform = 0;

  dev->parent_device = NULL;
  /* These two are only used for subdevices.
   * Each subdevice has these two setup when created.
   * The subdevice will then use these CUs:
   *  [start, start+1, ..., start+count-1]
   * this may not work with more complicated partitioning schemes,
   * but is good enough for now. */
  dev->core_start = 0;
  dev->core_count = 0;
  /* basic does not support partitioning */
  dev->max_sub_devices = 1;
  dev->num_partition_properties = 1;
  dev->partition_properties = basic_partition_properties;
  dev->num_partition_types = 0;
  dev->partition_type = NULL;

  dev->device_side_printf = 1;
  dev->printf_buffer_size = PRINTF_BUFFER_SIZE * 1024;

  dev->vendor = "pocl";
  dev->profile = "FULL_PROFILE";
  /* Note: The specification describes identifiers being delimited by
     only a single space character. Some programs that check the device's
     extension  string assume this rule. Future extension additions should
     ensure that there is no more than a single space between
     identifiers. */
  dev->global_as_id = dev->local_as_id = dev->constant_as_id = 0;

  dev->svm_allocation_priority = 0;
  /* OpenCL 2.0 properties */
  dev->svm_caps = 0;
  /* TODO these are minimums, figure out whats a reasonable value */
  dev->max_events = 0;
  dev->max_queues = 0;

  /* Default pipe support for PoCL devices */
  dev->pipe_support = CL_FALSE;
  /* Specification requires pipe values to be 0, when pipes are not supported
   */
  dev->max_pipe_args = 0;
  dev->max_pipe_active_res = 0;
  dev->max_pipe_packet_size = 0;

  dev->dev_queue_pref_size = 0;
  dev->dev_queue_max_size = 0;
  dev->on_dev_queue_props = 0;
  dev->on_host_queue_props = CL_QUEUE_PROFILING_ENABLE;
  dev->has_64bit_long = 1;
  dev->autolocals_to_args = POCL_AUTOLOCALS_TO_ARGS_ALWAYS;
  dev->device_alloca_locals = 0;
  dev->global_var_max_size = 0;
  dev->global_var_pref_size = 0;
  dev->non_uniform_work_group_support = CL_FALSE;
  dev->max_num_sub_groups = 0;
<<<<<<< HEAD
  /* In reality there is no independent SG progress implemented in this version
     because we can only have one SG in flight at a time, but it's a corner
     case which allows us to advertise it for full CTS compliance. */
  dev->sub_group_independent_forward_progress = CL_TRUE;
=======
>>>>>>> dda05ce4

#ifdef ENABLE_LLVM

  dev->llvm_target_triplet = OCL_KERNEL_TARGET;
#ifdef HOST_CPU_FORCED
  dev->llvm_cpu = OCL_KERNEL_TARGET_CPU;
#else
  dev->llvm_cpu = pocl_get_llvm_cpu_name ();
#endif

#else /* No compiler, no CPU info */
  dev->llvm_cpu = NULL;
  dev->llvm_target_triplet = "";
#endif

#ifdef ENABLE_SPIRV
  dev->supported_spir_v_versions = "SPIR-V_1.2";
#else
  dev->supported_spir_v_versions = "";
#endif

  /* OpenCL 3.0 properties */
  /* Minimum mandated capability */
  dev->atomic_memory_capabilities = CL_DEVICE_ATOMIC_ORDER_RELAXED
                                    | CL_DEVICE_ATOMIC_SCOPE_WORK_GROUP;
  dev->atomic_fence_capabilities = CL_DEVICE_ATOMIC_ORDER_RELAXED
                                    | CL_DEVICE_ATOMIC_ORDER_ACQ_REL
                                    | CL_DEVICE_ATOMIC_SCOPE_WORK_GROUP;

  if (dev->llvm_cpu != NULL)
    {
      dev->builtin_kernel_list
          = strdup ("pocl.add.i8;"
                    "org.khronos.openvx.scale_image.nn.u8;"
                    "org.khronos.openvx.scale_image.bl.u8;"
                    "org.khronos.openvx.tensor_convert_depth.wrap.u8.f32");
      dev->num_builtin_kernels = 4;
    }
}

/*
 * Input: a space-delim string, and an array of cl_name_version items
 * (which should have all possible items that could occur in input string).
 * Then for each item in string, finds its corresponding cl_name_version
 * in the array, and copy it to the output array of cl_name_version items.
 * Returns: number of items found
 */

static unsigned
pocl_space_delim_string_to_cl_name_version_array (
    cl_name_version **output, const char *input_str,
    const cl_name_version *search_array, unsigned search_array_size)
{
  unsigned i, start = 0, end = 0, pos = 0, len = 0;
  const char *p = input_str;
  char item_name[256];
  unsigned num_output = 0;
  cl_name_version storage[256];

  while (p[pos])
    {
      while (p[pos] && isspace ((unsigned char)p[pos]))
        pos++;
      start = pos;
      if (p[pos] == 0)
        break;
      while (p[pos] && !isspace ((unsigned char)p[pos]))
        pos++;
      end = pos;
      len = end - start;
      if (len > 255)
        {
          POCL_MSG_WARN ("item too long: %u | %s", len, p + start);
          continue;
        }
      memcpy (item_name, p + start, len);
      item_name[len] = 0;

      int found = -1;
      for (i = 0; i < search_array_size; ++i)
        {
          if (strcmp (item_name, search_array[i].name) == 0)
            {
              found = i;
              break;
            }
        }
      if (found >= 0)
        {
          memcpy (&storage[num_output], &search_array[found],
                  sizeof (cl_name_version));
          ++num_output;
          if (num_output == 256) {
            POCL_MSG_WARN ("max items reached (256)\n");
            break;
          }
        }
      else
        POCL_MSG_WARN ("could not find item: %s\n", item_name);
    }

  if (num_output)
    {
      cl_name_version *tmp = malloc (num_output * sizeof (cl_name_version));
      memcpy (tmp, storage, (num_output * sizeof (cl_name_version)));
      *output = tmp;
    }
  else
    *output = NULL;

  return num_output;
}

static const cl_name_version OPENCL_C_VERSIONS[]
    = { { CL_MAKE_VERSION (1, 0, 0), "OpenCL C" },
        { CL_MAKE_VERSION (1, 1, 0), "OpenCL C" },
        { CL_MAKE_VERSION (1, 2, 0), "OpenCL C" },
        { CL_MAKE_VERSION (3, 0, 0), "OpenCL C" } };

void
pocl_setup_opencl_c_with_version (cl_device_id dev, int supports_30)
{
  dev->opencl_c_with_version = OPENCL_C_VERSIONS;
  dev->num_opencl_c_with_version = supports_30 ? 4 : 3;
}

static const cl_name_version OPENCL_EXTENSIONS[]
    = { { CL_MAKE_VERSION (1, 0, 0), "cl_khr_byte_addressable_store" },
        { CL_MAKE_VERSION (1, 0, 0), "cl_khr_global_int32_base_atomics" },
        { CL_MAKE_VERSION (1, 0, 0), "cl_khr_global_int32_extended_atomics" },
        { CL_MAKE_VERSION (1, 0, 0), "cl_khr_local_int32_base_atomics" },
        { CL_MAKE_VERSION (1, 0, 0), "cl_khr_local_int32_extended_atomics" },
        { CL_MAKE_VERSION (1, 0, 0), "cl_khr_int64_base_atomics" },
        { CL_MAKE_VERSION (1, 0, 0), "cl_khr_int64_extended_atomics" },
        { CL_MAKE_VERSION (1, 0, 0), "cl_khr_subgroups" },
        { CL_MAKE_VERSION (1, 0, 0), "cl_khr_3d_image_writes" },
        { CL_MAKE_VERSION (1, 0, 0), "cl_khr_fp16" },
        { CL_MAKE_VERSION (1, 0, 0), "cl_khr_fp64" },
        { CL_MAKE_VERSION (1, 0, 0), "cl_nv_device_attribute_query" },
        { CL_MAKE_VERSION (2, 0, 0), "cl_khr_depth_images" },
        { CL_MAKE_VERSION (1, 0, 0), "cl_khr_image2d_from_buffer" },
        { CL_MAKE_VERSION (2, 1, 0), "cl_khr_spir" },
        { CL_MAKE_VERSION (2, 1, 0), "cl_khr_il_program" },
        { CL_MAKE_VERSION (0, 9, 0), "cl_khr_command_buffer" } };

const size_t OPENCL_EXTENSIONS_NUM
    = sizeof (OPENCL_EXTENSIONS) / sizeof (OPENCL_EXTENSIONS[0]);

void
pocl_setup_extensions_with_version (cl_device_id dev)
{
  cl_name_version *tmp = NULL;
  unsigned ret = pocl_space_delim_string_to_cl_name_version_array (
      &tmp, dev->extensions, OPENCL_EXTENSIONS, OPENCL_EXTENSIONS_NUM);

  dev->num_extensions_with_version = ret;
  dev->extensions_with_version = tmp;
}

static const cl_name_version OPENCL_SPIRV_VERSIONS[]
    = { { CL_MAKE_VERSION (1, 0, 0), "SPIR-V" },
        { CL_MAKE_VERSION (1, 1, 0), "SPIR-V" },
        { CL_MAKE_VERSION (1, 2, 0), "SPIR-V" },
        { CL_MAKE_VERSION (1, 3, 0), "SPIR-V" },
        { CL_MAKE_VERSION (1, 4, 0), "SPIR-V" },
        { CL_MAKE_VERSION (1, 5, 0), "SPIR-V" } };

const size_t OPENCL_SPIRV_VERSIONS_NUM
    = sizeof (OPENCL_SPIRV_VERSIONS) / sizeof (OPENCL_SPIRV_VERSIONS[0]);

void
pocl_setup_ils_with_version (cl_device_id dev)
{
  unsigned i, start = 0, end = 0, pos = 0, len = 0;
  const char *p = dev->supported_spir_v_versions;
  char item_name[256];
  unsigned num_output = 0;
  cl_name_version storage[256];

  while (p[pos])
    {
      while (p[pos] && isspace ((unsigned char)p[pos]))
        pos++;
      start = pos;
      if (p[pos] == 0)
        break;
      while (p[pos] && !isspace ((unsigned char)p[pos]))
        pos++;
      end = pos;
      len = end - start;
      if (len > 255)
        {
          POCL_MSG_WARN ("item too long: %u | %s", len, p + start);
          continue;
        }
      memcpy (item_name, p + start, len);
      item_name[len] = 0;

      cl_version V = CL_MAKE_VERSION (0, 0, 0);
      if (strncmp (item_name, "SPIR-V_1.", 9) == 0)
        {
          unsigned minor = item_name[9] - '0';
          V = CL_MAKE_VERSION (1, minor, 0);
        }
      int found = -1;
      for (i = 0; i < OPENCL_SPIRV_VERSIONS_NUM; ++i)
        {
          if (OPENCL_SPIRV_VERSIONS[i].version == V)
            {
              found = i;
              break;
            }
        }
      if (found >= 0)
        {
          memcpy (&storage[num_output], &OPENCL_SPIRV_VERSIONS[found],
                  sizeof (cl_name_version));
          ++num_output;
          if (num_output >= 256)
            break;
        }
      else
        POCL_MSG_WARN ("could not find item: %s\n", item_name);
    }

  if (num_output)
    {
      cl_name_version *tmp = malloc (num_output * sizeof (cl_name_version));
      memcpy (tmp, storage, (num_output * sizeof (cl_name_version)));
      dev->ils_with_version = tmp;
      dev->num_ils_with_version = num_output;
    }
}

static const cl_name_version OPENCL_FEATURES[] = {
  { CL_MAKE_VERSION (3, 0, 0), "__opencl_c_3d_image_writes" },
  { CL_MAKE_VERSION (3, 0, 0), "__opencl_c_images" },
  { CL_MAKE_VERSION (3, 0, 0), "__opencl_c_read_write_images" },
  { CL_MAKE_VERSION (3, 0, 0), "__opencl_c_atomic_order_acq_rel" },
  { CL_MAKE_VERSION (3, 0, 0), "__opencl_c_atomic_order_seq_cst" },
  { CL_MAKE_VERSION (3, 0, 0), "__opencl_c_atomic_scope_device" },
  { CL_MAKE_VERSION (3, 0, 0), "__opencl_c_atomic_scope_all_devices" },
  { CL_MAKE_VERSION (3, 0, 0), "__opencl_c_fp16" },
  { CL_MAKE_VERSION (3, 0, 0), "__opencl_c_fp64" },
  { CL_MAKE_VERSION (3, 0, 0), "__opencl_c_int64" },
  { CL_MAKE_VERSION (3, 0, 0), "__opencl_c_program_scope_global_variables" },
  { CL_MAKE_VERSION (3, 0, 0), "__opencl_c_generic_address_space" },
};

const size_t OPENCL_FEATURES_NUM
    = sizeof (OPENCL_FEATURES) / sizeof (OPENCL_FEATURES[0]);

void
pocl_setup_features_with_version (cl_device_id dev)
{
  cl_name_version *tmp = NULL;
  unsigned ret = pocl_space_delim_string_to_cl_name_version_array (
      &tmp, dev->features, OPENCL_FEATURES, OPENCL_FEATURES_NUM);

  dev->num_opencl_features_with_version = ret;
  dev->opencl_features_with_version = tmp;
}

void
pocl_setup_builtin_kernels_with_version (cl_device_id dev)
{
  if (dev->num_builtin_kernels == 0)
    return;

  assert (dev->builtin_kernel_list != NULL);

  dev->builtin_kernels_with_version
      = malloc (dev->num_builtin_kernels * sizeof (cl_name_version));
  assert (dev->builtin_kernels_with_version);

  char *temp = strdup (dev->builtin_kernel_list);
  char *token;
  char *rest = temp;

  unsigned i = 0;
  while ((token = strtok_r (rest, ";", &rest)))
    {
      // The builtin kernel name stored here can only be the
      // maximum of CL_NAME_VERSION_MAX_NAME_SIZE - 1.
      if (strlen (token) >= CL_NAME_VERSION_MAX_NAME_SIZE)
        {
          POCL_MSG_WARN ("Built-in kernel name cannot fit in to the "
                         "cl_name_version array. Length of built-in kernel "
                         "name is %u, and the concatenated length is %u\n",
                         strlen (token), CL_NAME_VERSION_MAX_NAME_SIZE - 1);
          token[CL_NAME_VERSION_MAX_NAME_SIZE - 1] = '\0';
        }
      strncpy (dev->builtin_kernels_with_version[i].name, token,
               CL_NAME_VERSION_MAX_NAME_SIZE);

      /* proper versioning could use pocl_BIDescriptors.
       * For now, hardcode the version to 1.2 */
      dev->builtin_kernels_with_version[i].version = CL_MAKE_VERSION (1, 2, 0);
      i++;
    }
  free (temp);

  if (i != dev->num_builtin_kernels)
    {
      POCL_ABORT ("Builtin kernels with version list construction failed. "
                  "There are %u built-in kernels, but only %u were found\n",
                  dev->num_builtin_kernels, i);
    }
}<|MERGE_RESOLUTION|>--- conflicted
+++ resolved
@@ -1614,13 +1614,6 @@
   dev->global_var_pref_size = 0;
   dev->non_uniform_work_group_support = CL_FALSE;
   dev->max_num_sub_groups = 0;
-<<<<<<< HEAD
-  /* In reality there is no independent SG progress implemented in this version
-     because we can only have one SG in flight at a time, but it's a corner
-     case which allows us to advertise it for full CTS compliance. */
-  dev->sub_group_independent_forward_progress = CL_TRUE;
-=======
->>>>>>> dda05ce4
 
 #ifdef ENABLE_LLVM
 
