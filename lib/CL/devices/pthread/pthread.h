/* pthread.h - native pthreaded device declarations.

   Copyright (c) 2011 Universidad Rey Juan Carlos
   
   Permission is hereby granted, free of charge, to any person obtaining a copy
   of this software and associated documentation files (the "Software"), to deal
   in the Software without restriction, including without limitation the rights
   to use, copy, modify, merge, publish, distribute, sublicense, and/or sell
   copies of the Software, and to permit persons to whom the Software is
   furnished to do so, subject to the following conditions:
   
   The above copyright notice and this permission notice shall be included in
   all copies or substantial portions of the Software.
   
   THE SOFTWARE IS PROVIDED "AS IS", WITHOUT WARRANTY OF ANY KIND, EXPRESS OR
   IMPLIED, INCLUDING BUT NOT LIMITED TO THE WARRANTIES OF MERCHANTABILITY,
   FITNESS FOR A PARTICULAR PURPOSE AND NONINFRINGEMENT. IN NO EVENT SHALL THE
   AUTHORS OR COPYRIGHT HOLDERS BE LIABLE FOR ANY CLAIM, DAMAGES OR OTHER
   LIABILITY, WHETHER IN AN ACTION OF CONTRACT, TORT OR OTHERWISE, ARISING FROM,
   OUT OF OR IN CONNECTION WITH THE SOFTWARE OR THE USE OR OTHER DEALINGS IN
   THE SOFTWARE.
*/

#ifndef POCL_PTHREAD_H
#define POCL_PTHREAD_H

#include "pocl_cl.h"
#include "pocl_icd.h"

#include "prototypes.inc"
GEN_PROTOTYPES (pthread)

extern size_t pocl_pthread_max_work_item_sizes[];

<<<<<<< HEAD
/* Determine preferred vector sizes */
#if defined(__AVX__)
#  define POCL_DEVICES_PTHREAD_PREFERRED_VECTOR_WIDTH_CHAR   16
#  define POCL_DEVICES_PTHREAD_PREFERRED_VECTOR_WIDTH_SHORT   8
#  define POCL_DEVICES_PTHREAD_PREFERRED_VECTOR_WIDTH_INT     4
#  define POCL_DEVICES_PTHREAD_PREFERRED_VECTOR_WIDTH_LONG    2
#  define POCL_DEVICES_PTHREAD_PREFERRED_VECTOR_WIDTH_FLOAT   4
#  define POCL_DEVICES_PTHREAD_PREFERRED_VECTOR_WIDTH_DOUBLE  2
#  define POCL_DEVICES_PTHREAD_NATIVE_VECTOR_WIDTH_CHAR      16
#  define POCL_DEVICES_PTHREAD_NATIVE_VECTOR_WIDTH_SHORT      8
#  define POCL_DEVICES_PTHREAD_NATIVE_VECTOR_WIDTH_INT        4
#  define POCL_DEVICES_PTHREAD_NATIVE_VECTOR_WIDTH_LONG       2
#  define POCL_DEVICES_PTHREAD_NATIVE_VECTOR_WIDTH_FLOAT      8
#  define POCL_DEVICES_PTHREAD_NATIVE_VECTOR_WIDTH_DOUBLE     4
#elif defined(__SSE2__)
#  define POCL_DEVICES_PTHREAD_PREFERRED_VECTOR_WIDTH_CHAR   16
#  define POCL_DEVICES_PTHREAD_PREFERRED_VECTOR_WIDTH_SHORT   8
#  define POCL_DEVICES_PTHREAD_PREFERRED_VECTOR_WIDTH_INT     4
#  define POCL_DEVICES_PTHREAD_PREFERRED_VECTOR_WIDTH_LONG    2
#  define POCL_DEVICES_PTHREAD_PREFERRED_VECTOR_WIDTH_FLOAT   4
#  define POCL_DEVICES_PTHREAD_PREFERRED_VECTOR_WIDTH_DOUBLE  2
#  define POCL_DEVICES_PTHREAD_NATIVE_VECTOR_WIDTH_CHAR      16
#  define POCL_DEVICES_PTHREAD_NATIVE_VECTOR_WIDTH_SHORT      8
#  define POCL_DEVICES_PTHREAD_NATIVE_VECTOR_WIDTH_INT        4
#  define POCL_DEVICES_PTHREAD_NATIVE_VECTOR_WIDTH_LONG       2
#  define POCL_DEVICES_PTHREAD_NATIVE_VECTOR_WIDTH_FLOAT      4
#  define POCL_DEVICES_PTHREAD_NATIVE_VECTOR_WIDTH_DOUBLE     2
#else
#  define POCL_DEVICES_PTHREAD_PREFERRED_VECTOR_WIDTH_CHAR    1
#  define POCL_DEVICES_PTHREAD_PREFERRED_VECTOR_WIDTH_SHORT   1
#  define POCL_DEVICES_PTHREAD_PREFERRED_VECTOR_WIDTH_INT     1
#  define POCL_DEVICES_PTHREAD_PREFERRED_VECTOR_WIDTH_LONG    1
#  define POCL_DEVICES_PTHREAD_PREFERRED_VECTOR_WIDTH_FLOAT   1
#  define POCL_DEVICES_PTHREAD_PREFERRED_VECTOR_WIDTH_DOUBLE  1
#  define POCL_DEVICES_PTHREAD_NATIVE_VECTOR_WIDTH_CHAR       1
#  define POCL_DEVICES_PTHREAD_NATIVE_VECTOR_WIDTH_SHORT      1
#  define POCL_DEVICES_PTHREAD_NATIVE_VECTOR_WIDTH_INT        1
#  define POCL_DEVICES_PTHREAD_NATIVE_VECTOR_WIDTH_LONG       1
#  define POCL_DEVICES_PTHREAD_NATIVE_VECTOR_WIDTH_FLOAT      1
#  define POCL_DEVICES_PTHREAD_NATIVE_VECTOR_WIDTH_DOUBLE     1
#endif
/* Half is internally represented as short */
#define POCL_DEVICES_PTHREAD_PREFERRED_VECTOR_WIDTH_HALF POCL_DEVICES_PTHREAD_PREFERRED_VECTOR_WIDTH_SHORT

#ifdef BUILD_ICD
extern struct _cl_icd_dispatch pocl_dispatch;  //from clGetPlatformIDs.c
#define POCL_DEVICE_ICD_DISPATCH &pocl_dispatch,
#else
#define POCL_DEVICE_ICD_DISPATCH
#endif

#define POCL_DEVICES_PTHREAD {	 					\
  POCL_DEVICE_ICD_DISPATCH						\
=======
#define POCL_DEVICES_PTHREAD {						\
>>>>>>> e9f56904
  CL_DEVICE_TYPE_CPU, /* type */					\
  0, /* vendor_id */							\
  0, /* max_compute_units */						\
  3, /* max_work_item_dimensions */					\
  pocl_pthread_max_work_item_sizes, /* max_work_item_sizes */		\
  1024, /* max_work_group_size */					\
  8, /* preferred_wg_size_multiple */                                \
  POCL_DEVICES_PREFERRED_VECTOR_WIDTH_CHAR  , /* preferred_vector_width_char */ \
  POCL_DEVICES_PREFERRED_VECTOR_WIDTH_SHORT , /* preferred_vector_width_short */ \
  POCL_DEVICES_PREFERRED_VECTOR_WIDTH_INT   , /* preferred_vector_width_int */ \
  POCL_DEVICES_PREFERRED_VECTOR_WIDTH_LONG  , /* preferred_vector_width_long */ \
  POCL_DEVICES_PREFERRED_VECTOR_WIDTH_FLOAT , /* preferred_vector_width_float */ \
  POCL_DEVICES_PREFERRED_VECTOR_WIDTH_DOUBLE, /* preferred_vector_width_double */ \
  0, /* max_clock_frequency */						\
  0, /* address_bits */							\
  0, /* max_mem_alloc_size */						\
  CL_FALSE, /* image_support */						\
  0, /* max_read_image_args */						\
  0, /* max_write_image_args */						\
  0, /* image2d_max_width */						\
  0, /* image2d_max_height */						\
  0, /* image3d_max_width */						\
  0, /* image3d_max_height */						\
  0, /* image3d_max_depth */						\
  0, /* max_samplers */							\
  0, /* max_parameter_size */						\
  0, /* mem_base_addr_align */						\
  0, /* min_data_type_align_size */					\
  CL_FP_ROUND_TO_NEAREST | CL_FP_INF_NAN, /* single_fp_config */	\
  CL_NONE, /* global_mem_cache_type */					\
  0, /* global_mem_cacheline_size */					\
  0, /* global_mem_cache_size */					\
  0, /* global_mem_size */						\
  0, /* max_constant_buffer_size */					\
  0, /* max_constant_args */						\
  CL_GLOBAL, /* local_mem_type */					\
  0, /* local_mem_size */						\
  CL_FALSE, /* error_correction_support */				\
  0, /* profiling_timer_resolution */					\
  CL_TRUE, /* endian_little: TODO: check from CPU id */						\
  CL_TRUE, /* available */						\
  CL_TRUE, /* compiler_available */					\
  CL_EXEC_KERNEL, /*execution_capabilities */				\
  CL_QUEUE_PROFILING_ENABLE, /* queue_properties */			\
  0, /* platform */							\
  "pthread", /* name */							\
  "pocl", /* vendor */							\
  PACKAGE_VERSION, /* driver_version */						\
  "FULL_PROFILE", /* profile */						\
  "OpenCL 1.2 pocl", /* version */					\
  "", /* extensions */							\
  /* implementation */							\
  pocl_pthread_uninit, /* uninit */                                     \
  pocl_pthread_init, /* init */                                       \
  pocl_pthread_malloc, /* malloc */					\
  pocl_pthread_free, /* free */						\
  pocl_pthread_read, /* read */						\
  pocl_pthread_read_rect, /* read_rect */				\
  pocl_pthread_write, /* write */					\
  pocl_pthread_write_rect, /* write_rect */				\
  pocl_pthread_copy, /* copy */						\
  pocl_pthread_copy_rect, /* copy_rect */				\
  pocl_basic_map_mem,                               \
  NULL, /* unmap_mem is a NOP */                    \
  pocl_pthread_run, /* run */                         \
  NULL, /* data */                                  \
  NULL,  /* kernel_lib_target (forced kernel library dir) */  \
  NULL, /* llvm_target_triplet */                         \
  0     /* dev_id */                                    \
}

#endif /* POCL_PTHREAD_H */<|MERGE_RESOLUTION|>--- conflicted
+++ resolved
@@ -32,63 +32,8 @@
 
 extern size_t pocl_pthread_max_work_item_sizes[];
 
-<<<<<<< HEAD
-/* Determine preferred vector sizes */
-#if defined(__AVX__)
-#  define POCL_DEVICES_PTHREAD_PREFERRED_VECTOR_WIDTH_CHAR   16
-#  define POCL_DEVICES_PTHREAD_PREFERRED_VECTOR_WIDTH_SHORT   8
-#  define POCL_DEVICES_PTHREAD_PREFERRED_VECTOR_WIDTH_INT     4
-#  define POCL_DEVICES_PTHREAD_PREFERRED_VECTOR_WIDTH_LONG    2
-#  define POCL_DEVICES_PTHREAD_PREFERRED_VECTOR_WIDTH_FLOAT   4
-#  define POCL_DEVICES_PTHREAD_PREFERRED_VECTOR_WIDTH_DOUBLE  2
-#  define POCL_DEVICES_PTHREAD_NATIVE_VECTOR_WIDTH_CHAR      16
-#  define POCL_DEVICES_PTHREAD_NATIVE_VECTOR_WIDTH_SHORT      8
-#  define POCL_DEVICES_PTHREAD_NATIVE_VECTOR_WIDTH_INT        4
-#  define POCL_DEVICES_PTHREAD_NATIVE_VECTOR_WIDTH_LONG       2
-#  define POCL_DEVICES_PTHREAD_NATIVE_VECTOR_WIDTH_FLOAT      8
-#  define POCL_DEVICES_PTHREAD_NATIVE_VECTOR_WIDTH_DOUBLE     4
-#elif defined(__SSE2__)
-#  define POCL_DEVICES_PTHREAD_PREFERRED_VECTOR_WIDTH_CHAR   16
-#  define POCL_DEVICES_PTHREAD_PREFERRED_VECTOR_WIDTH_SHORT   8
-#  define POCL_DEVICES_PTHREAD_PREFERRED_VECTOR_WIDTH_INT     4
-#  define POCL_DEVICES_PTHREAD_PREFERRED_VECTOR_WIDTH_LONG    2
-#  define POCL_DEVICES_PTHREAD_PREFERRED_VECTOR_WIDTH_FLOAT   4
-#  define POCL_DEVICES_PTHREAD_PREFERRED_VECTOR_WIDTH_DOUBLE  2
-#  define POCL_DEVICES_PTHREAD_NATIVE_VECTOR_WIDTH_CHAR      16
-#  define POCL_DEVICES_PTHREAD_NATIVE_VECTOR_WIDTH_SHORT      8
-#  define POCL_DEVICES_PTHREAD_NATIVE_VECTOR_WIDTH_INT        4
-#  define POCL_DEVICES_PTHREAD_NATIVE_VECTOR_WIDTH_LONG       2
-#  define POCL_DEVICES_PTHREAD_NATIVE_VECTOR_WIDTH_FLOAT      4
-#  define POCL_DEVICES_PTHREAD_NATIVE_VECTOR_WIDTH_DOUBLE     2
-#else
-#  define POCL_DEVICES_PTHREAD_PREFERRED_VECTOR_WIDTH_CHAR    1
-#  define POCL_DEVICES_PTHREAD_PREFERRED_VECTOR_WIDTH_SHORT   1
-#  define POCL_DEVICES_PTHREAD_PREFERRED_VECTOR_WIDTH_INT     1
-#  define POCL_DEVICES_PTHREAD_PREFERRED_VECTOR_WIDTH_LONG    1
-#  define POCL_DEVICES_PTHREAD_PREFERRED_VECTOR_WIDTH_FLOAT   1
-#  define POCL_DEVICES_PTHREAD_PREFERRED_VECTOR_WIDTH_DOUBLE  1
-#  define POCL_DEVICES_PTHREAD_NATIVE_VECTOR_WIDTH_CHAR       1
-#  define POCL_DEVICES_PTHREAD_NATIVE_VECTOR_WIDTH_SHORT      1
-#  define POCL_DEVICES_PTHREAD_NATIVE_VECTOR_WIDTH_INT        1
-#  define POCL_DEVICES_PTHREAD_NATIVE_VECTOR_WIDTH_LONG       1
-#  define POCL_DEVICES_PTHREAD_NATIVE_VECTOR_WIDTH_FLOAT      1
-#  define POCL_DEVICES_PTHREAD_NATIVE_VECTOR_WIDTH_DOUBLE     1
-#endif
-/* Half is internally represented as short */
-#define POCL_DEVICES_PTHREAD_PREFERRED_VECTOR_WIDTH_HALF POCL_DEVICES_PTHREAD_PREFERRED_VECTOR_WIDTH_SHORT
-
-#ifdef BUILD_ICD
-extern struct _cl_icd_dispatch pocl_dispatch;  //from clGetPlatformIDs.c
-#define POCL_DEVICE_ICD_DISPATCH &pocl_dispatch,
-#else
-#define POCL_DEVICE_ICD_DISPATCH
-#endif
-
 #define POCL_DEVICES_PTHREAD {	 					\
   POCL_DEVICE_ICD_DISPATCH						\
-=======
-#define POCL_DEVICES_PTHREAD {						\
->>>>>>> e9f56904
   CL_DEVICE_TYPE_CPU, /* type */					\
   0, /* vendor_id */							\
   0, /* max_compute_units */						\
