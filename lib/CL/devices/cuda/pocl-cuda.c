--- conflicted
+++ resolved
@@ -1531,11 +1531,7 @@
                 size_t size = arguments[i].size;
                 size_t align = kdata->alignments[i];
                 if (align < 1)
-<<<<<<< HEAD
                   align = 1;
-=======
-                    align = 1;
->>>>>>> bc75c277
 
                 /* Pad offset to align memory */
                 if (sharedMemBytes % align)
@@ -1625,11 +1621,7 @@
           size_t size = meta->local_sizes[i];
           size_t align = kdata->alignments[arg_index];
           if (align < 1)
-<<<<<<< HEAD
             align = 1;
-=======
-              align = 1;
->>>>>>> bc75c277
 
           /* Pad offset to align memory */
           if (sharedMemBytes % align)
