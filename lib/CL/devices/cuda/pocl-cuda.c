/* pocl-cuda.c - driver for CUDA devices

   Copyright (c) 2016-2017 James Price / University of Bristol

   Permission is hereby granted, free of charge, to any person obtaining a copy
   of this software and associated documentation files (the "Software"), to
   deal
   in the Software without restriction, including without limitation the rights
   to use, copy, modify, merge, publish, distribute, sublicense, and/or sell
   copies of the Software, and to permit persons to whom the Software is
   furnished to do so, subject to the following conditions:

   The above copyright notice and this permission notice shall be included in
   all copies or substantial portions of the Software.

   THE SOFTWARE IS PROVIDED "AS IS", WITHOUT WARRANTY OF ANY KIND, EXPRESS OR
   IMPLIED, INCLUDING BUT NOT LIMITED TO THE WARRANTIES OF MERCHANTABILITY,
   FITNESS FOR A PARTICULAR PURPOSE AND NONINFRINGEMENT. IN NO EVENT SHALL THE
   AUTHORS OR COPYRIGHT HOLDERS BE LIABLE FOR ANY CLAIM, DAMAGES OR OTHER
   LIABILITY, WHETHER IN AN ACTION OF CONTRACT, TORT OR OTHERWISE, ARISING
   FROM,
   OUT OF OR IN CONNECTION WITH THE SOFTWARE OR THE USE OR OTHER DEALINGS IN
   THE SOFTWARE.
*/

#include "config.h"

#include "builtin_kernels.hh"
#include "common.h"
#include "common_driver.h"
#include "devices.h"
#include "pocl-cuda.h"
#include "pocl-ptx-gen.h"
#include "pocl.h"
#include "pocl_cache.h"
#include "pocl_file_util.h"
#include "pocl_llvm.h"
#include "pocl_mem_management.h"
#include "pocl_runtime_config.h"
#include "pocl_timing.h"
#include "pocl_util.h"
#include "builtin_kernels.hh"

#include <string.h>
#include <fcntl.h>
#include <unistd.h>
#include <sys/stat.h>
#include <sys/types.h>

#include <cuda.h>
#include <cuda_runtime.h>

#ifdef ENABLE_CUDNN
#include <cudnn.h>
#define CUDNN_CALL(f)                                                         \
  {                                                                           \
    cudnnStatus_t err = (f);                                                  \
    if (err != CUDNN_STATUS_SUCCESS)                                          \
      {                                                                       \
        POCL_ABORT ("  CUDNN Error occurred: %d", err);                       \
      }                                                                       \
  }

cudnnHandle_t cudnn;
#endif // ENABLE_CUDNN

#define CUDA_CALL(f)                                                          \
  {                                                                           \
    cudaError_t err = (f);                                                    \
    if (err != cudaSuccess)                                                   \
      {                                                                       \
        POCL_ABORT ("  Error occurred: %d", err);                             \
      }                                                                       \
  }

void pocl_cuda_svm_copy_async (CUstream, void *restrict, const void *restrict,
                               size_t);

typedef struct pocl_cuda_device_data_s
{
  CUdevice device;
  CUcontext context;
  CUevent epoch_event;
  cl_ulong epoch;
  char libdevice[PATH_MAX];
  pocl_lock_t compile_lock;
  int supports_cu_mem_host_register;
  int sm_maj, sm_min;
} pocl_cuda_device_data_t;

typedef struct pocl_cuda_queue_data_s
{
  CUstream stream;
  int use_threads;
  pthread_t submit_thread;
  pthread_t finalize_thread;
  pthread_mutex_t lock;
  pthread_cond_t pending_cond;
  pthread_cond_t running_cond;
  _cl_command_node *volatile pending_queue;
  _cl_command_node *volatile running_queue;
  cl_command_queue queue;
} pocl_cuda_queue_data_t;

typedef struct pocl_cuda_kernel_data_s
{
  CUmodule module;
  CUmodule module_offsets;
  CUfunction kernel;
  CUfunction kernel_offsets;
  size_t *alignments;
  CUdeviceptr constant_mem_base;
  size_t constant_mem_size;
} pocl_cuda_kernel_data_t;

typedef struct pocl_cuda_event_data_s
{
  CUevent start;
  CUevent end;
  volatile int events_ready;
  cl_int *ext_event_flag;
  pthread_cond_t event_cond;
  volatile unsigned num_ext_events;
} pocl_cuda_event_data_t;

extern unsigned int pocl_num_devices;

void *pocl_cuda_submit_thread (void *);
void *pocl_cuda_finalize_thread (void *);

static void
pocl_cuda_abort_on_error (CUresult result, unsigned line, const char *func,
                          const char *code, const char *api)
{
  if (result != CUDA_SUCCESS)
    {
      const char *err_name;
      const char *err_string;
      cuGetErrorName (result, &err_name);
      cuGetErrorString (result, &err_string);
      POCL_MSG_PRINT2 (CUDA, func, line, "Error during %s\n", api);
      POCL_ABORT ("%s: %s\n", err_name, err_string);
    }
}

static int
pocl_cuda_error (CUresult result, unsigned line, const char *func,
                          const char *code, const char *api)
{
  int err = (result != CUDA_SUCCESS);
  if (err)
    {
      const char *err_name;
      const char *err_string;
      cuGetErrorName (result, &err_name);
      cuGetErrorString (result, &err_string);
      POCL_MSG_ERR ("CUDA error during %s. %s: %s\n", api, err_name, err_string);
    }
  return err;
}

#define CUDA_CHECK(result, api)                                               \
  pocl_cuda_abort_on_error (result, __LINE__, __FUNCTION__, #result, api)

#define CUDA_CHECK_ERROR(result, api)                                         \
  pocl_cuda_error (result, __LINE__, __FUNCTION__, #result, api)

#define CUDA_BUILTIN_KERNELS 6
static const char *CudaBuiltinKernels[CUDA_BUILTIN_KERNELS]
    = { "pocl.mul.i32",
        "pocl.add.i32",
        "pocl.dnn.conv2d_int8_relu",
        "pocl.sgemm.local.f32",
        "pocl.sgemm.tensor.f16f16f32",
        "pocl.sgemm_ab.tensor.f16f16f32" };
static pocl_cuda_kernel_data_t CudaBuiltinKernelsData[CUDA_BUILTIN_KERNELS];

#define OPENCL_BUILTIN_KERNELS 5
static const char *OpenclBuiltinKernels[OPENCL_BUILTIN_KERNELS] = {
  "pocl.abs.f32",
  // from common builtin kernels:
  "pocl.add.i8",
  "org.khronos.openvx.scale_image.nn.u8",
  "org.khronos.openvx.scale_image.bl.u8",
  "org.khronos.openvx.tensor_convert_depth.wrap.u8.f32",
};
static pocl_cuda_kernel_data_t OpenclBuiltinKernelsData[OPENCL_BUILTIN_KERNELS];

#ifdef ENABLE_CUDNN
#define CUDNN_BUILTIN_KERNELS 1
static const char* CudnnBuiltinKernels[CUDNN_BUILTIN_KERNELS] = {
  "pocl.dnn.conv2d.nchw.f32"
};
static pocl_cuda_kernel_data_t CudnnBuiltinKernelsData[CUDNN_BUILTIN_KERNELS];
#else
#define CUDNN_BUILTIN_KERNELS 0
#endif



cl_int pocl_cuda_handle_cl_nv_device_attribute_query(cl_device_id   device,
                                                     cl_device_info param_name,
                                                     size_t         param_value_size,
                                                     void *         param_value,
                                                     size_t *       param_value_size_ret)
{
  CUdevice cudaDev = ((pocl_cuda_device_data_t *)device->data)->device;
  unsigned int value;
  CUresult res;

  switch(param_name) {
    case CL_DEVICE_COMPUTE_CAPABILITY_MAJOR_NV:
      res = cuDeviceGetAttribute(&value, CU_DEVICE_ATTRIBUTE_COMPUTE_CAPABILITY_MAJOR, cudaDev);
      CUDA_CHECK(res, "cuDeviceGetAttribute");
      POCL_RETURN_GETINFO(cl_uint, value);
    case CL_DEVICE_COMPUTE_CAPABILITY_MINOR_NV:
      res = cuDeviceGetAttribute(&value, CU_DEVICE_ATTRIBUTE_COMPUTE_CAPABILITY_MINOR, cudaDev);
      CUDA_CHECK(res, "cuDeviceGetAttribute");
      POCL_RETURN_GETINFO(cl_uint, value);
    case CL_DEVICE_REGISTERS_PER_BLOCK_NV:
      res = cuDeviceGetAttribute(&value, CU_DEVICE_ATTRIBUTE_MAX_REGISTERS_PER_BLOCK, cudaDev);
      CUDA_CHECK(res, "cuDeviceGetAttribute");
      POCL_RETURN_GETINFO(cl_uint, value);
    case CL_DEVICE_WARP_SIZE_NV:
      res = cuDeviceGetAttribute(&value, CU_DEVICE_ATTRIBUTE_WARP_SIZE, cudaDev);
      CUDA_CHECK(res, "cuDeviceGetAttribute");
      POCL_RETURN_GETINFO(cl_uint, value);
    case CL_DEVICE_GPU_OVERLAP_NV:
      res = cuDeviceGetAttribute(&value, CU_DEVICE_ATTRIBUTE_GPU_OVERLAP, cudaDev);
      CUDA_CHECK(res, "cuDeviceGetAttribute");
      POCL_RETURN_GETINFO(cl_bool, value);
    case CL_DEVICE_KERNEL_EXEC_TIMEOUT_NV:
      res = cuDeviceGetAttribute(&value, CU_DEVICE_ATTRIBUTE_KERNEL_EXEC_TIMEOUT, cudaDev);
      CUDA_CHECK(res, "cuDeviceGetAttribute");
      POCL_RETURN_GETINFO(cl_bool, value);
    case CL_DEVICE_INTEGRATED_MEMORY_NV:
      res = cuDeviceGetAttribute(&value, CU_DEVICE_ATTRIBUTE_INTEGRATED, cudaDev);
      CUDA_CHECK(res, "cuDeviceGetAttribute");
      POCL_RETURN_GETINFO(cl_bool, value);
    case CL_DEVICE_ATTRIBUTE_ASYNC_ENGINE_COUNT_NV:
      res = cuDeviceGetAttribute(&value, CU_DEVICE_ATTRIBUTE_ASYNC_ENGINE_COUNT, cudaDev);
      CUDA_CHECK(res, "cuDeviceGetAttribute");
      POCL_RETURN_GETINFO(cl_uint, value);
    case CL_DEVICE_PCI_BUS_ID_NV:
      res = cuDeviceGetAttribute(&value, CU_DEVICE_ATTRIBUTE_PCI_BUS_ID, cudaDev);
      CUDA_CHECK(res, "cuDeviceGetAttribute");
      POCL_RETURN_GETINFO(cl_uint, value);
    case CL_DEVICE_PCI_SLOT_ID_NV:
      res = cuDeviceGetAttribute(&value, CU_DEVICE_ATTRIBUTE_PCI_DEVICE_ID, cudaDev);
      CUDA_CHECK(res, "cuDeviceGetAttribute");
      POCL_RETURN_GETINFO(cl_uint, value);
    case CL_DEVICE_PCI_DOMAIN_ID_NV:
      res = cuDeviceGetAttribute(&value, CU_DEVICE_ATTRIBUTE_PCI_DOMAIN_ID, cudaDev);
      CUDA_CHECK(res, "cuDeviceGetAttribute");
      POCL_RETURN_GETINFO(cl_uint, value);
    default:
      return CL_INVALID_VALUE;
  }

}

void
pocl_cuda_init_device_ops (struct pocl_device_ops *ops)
{
  ops->device_name = "cuda";
  ops->build_hash = pocl_cuda_build_hash;
  ops->probe = pocl_cuda_probe;
  ops->uninit = pocl_cuda_uninit;
  ops->reinit = NULL;
  ops->init = pocl_cuda_init;
  ops->init_queue = pocl_cuda_init_queue;
  ops->free_queue = pocl_cuda_free_queue;

  ops->alloc_mem_obj = pocl_cuda_alloc_mem_obj;
  ops->free = pocl_cuda_free;

  ops->submit = pocl_cuda_submit;
  ops->notify = pocl_cuda_notify;
  ops->broadcast = pocl_broadcast;
  ops->wait_event = pocl_cuda_wait_event;
  ops->update_event = pocl_cuda_update_event;
  ops->free_event_data = pocl_cuda_free_event_data;
  ops->join = pocl_cuda_join;
  ops->flush = pocl_cuda_flush;
  ops->init_build = pocl_cuda_init_build;
  // TODO
  ops->notify_event_finished = pocl_cuda_notify_event_finished;

  ops->get_device_info_ext = pocl_cuda_handle_cl_nv_device_attribute_query;
  ops->build_source = pocl_driver_build_source;
  ops->link_program = pocl_driver_link_program;
  ops->build_binary = pocl_driver_build_binary;
  ops->free_program = pocl_driver_free_program;
  ops->setup_metadata = pocl_driver_setup_metadata;
  ops->supports_binary = pocl_driver_supports_binary;
  ops->build_poclbinary = pocl_driver_build_poclbinary;
  ops->compile_kernel = pocl_cuda_compile_kernel;
  ops->build_builtin = pocl_cuda_build_builtin;

  // TODO
  ops->get_mapping_ptr = pocl_driver_get_mapping_ptr;
  ops->free_mapping_ptr = pocl_driver_free_mapping_ptr;

  ops->can_migrate_d2d = pocl_cuda_can_migrate_d2d;
  ops->migrate_d2d = NULL;
  ops->read = NULL;
  ops->read_rect = NULL;
  ops->write = NULL;
  ops->write_rect = NULL;
  ops->copy = NULL;
  ops->copy_rect = NULL;
  ops->map_mem = NULL;
  ops->unmap_mem = NULL;
  ops->run = NULL;

  ops->svm_alloc = pocl_cuda_svm_alloc;
  ops->svm_free = pocl_cuda_svm_free;
  /* No need to implement these two as they are no-ops
   * and pocl_exec_command takes care of them. */
  ops->svm_map = NULL;
  ops->svm_unmap = NULL;
  ops->svm_copy = pocl_cuda_svm_copy;
  ops->svm_fill = pocl_cuda_svm_fill;
}

cl_int
pocl_cuda_init (unsigned j, cl_device_id dev, const char *parameters)
{
  CUresult result;
  int ret = CL_SUCCESS;

  if (dev->data)
    return ret;

  pocl_init_default_device_infos (dev);
  dev->extensions = CUDA_DEVICE_EXTENSIONS;

  dev->vendor = "NVIDIA Corporation";
  dev->vendor_id = 0x10de; /* the PCIID for NVIDIA */

  dev->type = CL_DEVICE_TYPE_GPU;
  dev->address_bits = (sizeof (void *) * 8);

  dev->llvm_target_triplet = (sizeof (void *) == 8) ? "nvptx64" : "nvptx";
  dev->llvm_fp_contract_mode = "fast";

  dev->spmd = CL_TRUE;
  dev->workgroup_pass = CL_FALSE;
  dev->execution_capabilities = CL_EXEC_KERNEL;

  dev->global_as_id = 1;
  dev->local_as_id = 3;
  dev->constant_as_id = 1;

  /* TODO: Get images working */
  dev->image_support = CL_FALSE;

  dev->autolocals_to_args
      = POCL_AUTOLOCALS_TO_ARGS_ONLY_IF_DYNAMIC_LOCALS_PRESENT;

  dev->has_64bit_long = 1;

  pocl_cuda_device_data_t *data = calloc (1, sizeof (pocl_cuda_device_data_t));
  result = cuDeviceGet (&data->device, j);
  if (CUDA_CHECK_ERROR (result, "cuDeviceGet"))
    ret = CL_INVALID_DEVICE;

  /* Get specific device name */
  {
     char *name = calloc (256, sizeof (char));

     if (ret != CL_INVALID_DEVICE)
       cuDeviceGetName (name, 256, data->device);
     else
       snprintf (name, 255, "Unavailable CUDA device #%d", j);
     dev->long_name = dev->short_name = name;
  }

  SETUP_DEVICE_CL_VERSION (CUDA_DEVICE_CL_VERSION_MAJOR,
                           CUDA_DEVICE_CL_VERSION_MINOR);

  /* Get other device properties */
  if (ret != CL_INVALID_DEVICE)
    {
      /* CUDA device attributes (as fetched by cuDeviceGetAttribute) are always (unsigned)
       * integers, where the OpenCL counterparts are of a variety of (other) integer types.
       * Fetch the values in an unsigned int and copy it over.
       * We also OR all return values of cuDeviceGetAttribute, and at the end we will check
       * if it's not CL_SUCCESS. We miss the exact line that failed this way, but it's
       * faster than checking after each attribute fetch.
       */
      int value = 0;
#define GET_CU_PROP(key, target) do { \
  result |= cuDeviceGetAttribute (&value, CU_DEVICE_ATTRIBUTE_##key, data->device); \
  target = value; \
} while (0)

      GET_CU_PROP (MAX_THREADS_PER_BLOCK, dev->max_work_group_size);
      GET_CU_PROP (MAX_BLOCK_DIM_X, dev->max_work_item_sizes[0]);
      GET_CU_PROP (MAX_BLOCK_DIM_Y, dev->max_work_item_sizes[1]);
      GET_CU_PROP (MAX_BLOCK_DIM_Z, dev->max_work_item_sizes[2]);
      GET_CU_PROP (MAX_SHARED_MEMORY_PER_BLOCK, dev->local_mem_size);
      GET_CU_PROP (MULTIPROCESSOR_COUNT, dev->max_compute_units);
      GET_CU_PROP (ECC_ENABLED, dev->error_correction_support);
      GET_CU_PROP (INTEGRATED, dev->host_unified_memory);
      GET_CU_PROP (TOTAL_CONSTANT_MEMORY, dev->max_constant_buffer_size);
      GET_CU_PROP (CLOCK_RATE, dev->max_clock_frequency);
      dev->max_clock_frequency /= 1000;
      GET_CU_PROP (TEXTURE_ALIGNMENT, dev->mem_base_addr_align);
      GET_CU_PROP (INTEGRATED, dev->host_unified_memory);
    }
  if (CUDA_CHECK_ERROR (result, "cuDeviceGetAttribute"))
    ret = CL_INVALID_DEVICE;

  if (ret != CL_INVALID_DEVICE)
    {
      int driver_version = 0;
      result = cuDriverGetVersion(&driver_version);
      if (CUDA_CHECK_ERROR (result, "cuDriverGetVersion"))
	{
          ret = CL_INVALID_DEVICE;
	}
      else
	{
#if CUDA_VERSION >= 11010
          if (driver_version >= 11010)
            {
              int value;
              result = cuDeviceGetAttribute (&value,
                CU_DEVICE_ATTRIBUTE_READ_ONLY_HOST_REGISTER_SUPPORTED, data->device);
              data->supports_cu_mem_host_register = value;
              if (CUDA_CHECK_ERROR (result, "cuDeviceGetAttribute"))
                ret = CL_INVALID_DEVICE;
            } else {
#else
            {
#endif
#if defined(__aarch64__) || defined(__arm__)
              // For cuda < 11.1, we don't know if the device supports cuMemHostRegister
              // or not. Let's assume that it doesn't in ARM devices.
              // This gives a false negative for Jetson Xavier, but it is the best we could do.
              data->supports_cu_mem_host_register = pocl_get_bool_option ("POCL_CUDA_SUPPORTS_CU_MEM_HOST_REGISTER", 0);
#else
              data->supports_cu_mem_host_register = pocl_get_bool_option ("POCL_CUDA_SUPPORTS_CU_MEM_HOST_REGISTER", 1);
#endif
            }
        }
    }

  dev->preferred_wg_size_multiple = 32;
  dev->preferred_vector_width_char = 1;
  dev->preferred_vector_width_short = 1;
  dev->preferred_vector_width_int = 1;
  dev->preferred_vector_width_long = 1;
  dev->preferred_vector_width_float = 1;
  dev->preferred_vector_width_double = 1;
  dev->preferred_vector_width_half = 0;
  dev->native_vector_width_char = 1;
  dev->native_vector_width_short = 1;
  dev->native_vector_width_int = 1;
  dev->native_vector_width_long = 1;
  dev->native_vector_width_float = 1;
  dev->native_vector_width_double = 1;
  dev->native_vector_width_half = 0;

  dev->single_fp_config = CL_FP_ROUND_TO_NEAREST | CL_FP_ROUND_TO_ZERO
                          | CL_FP_ROUND_TO_INF | CL_FP_FMA | CL_FP_INF_NAN
                          | CL_FP_DENORM;
  dev->double_fp_config = CL_FP_ROUND_TO_NEAREST | CL_FP_ROUND_TO_ZERO
                          | CL_FP_ROUND_TO_INF | CL_FP_FMA | CL_FP_INF_NAN
                          | CL_FP_DENORM;

  dev->local_mem_type = CL_LOCAL;

#ifdef ENABLE_SPIRV
  dev->supported_spir_v_versions = "SPIR-V_1.2";
#else
  dev->supported_spir_v_versions = "";
#endif
  pocl_setup_ils_with_version (dev);

  pocl_setup_opencl_c_with_version (dev, 0);

  /* Get GPU architecture name */
  int sm_maj = 0, sm_min = 0;
  if (ret != CL_INVALID_DEVICE)
    {
      cuDeviceGetAttribute (&sm_maj, CU_DEVICE_ATTRIBUTE_COMPUTE_CAPABILITY_MAJOR,
                            data->device);
      cuDeviceGetAttribute (&sm_min, CU_DEVICE_ATTRIBUTE_COMPUTE_CAPABILITY_MINOR,
                            data->device);
    }
  char *gpu_arch = calloc (16, sizeof (char));
  snprintf (gpu_arch, 16, "sm_%d%d", sm_maj, sm_min);
  dev->llvm_cpu = pocl_get_string_option ("POCL_CUDA_GPU_ARCH", gpu_arch);
  POCL_MSG_PRINT_INFO ("[CUDA] GPU architecture = %s\n", dev->llvm_cpu);
  data->sm_maj = sm_maj;
  data->sm_min = sm_min;

  /* Find libdevice library */
  if (findLibDevice (data->libdevice, dev->llvm_cpu))
    {
      if (ret != CL_INVALID_DEVICE)
        {
          POCL_MSG_ERR ("[CUDA] failed to find libdevice library\n");
          dev->compiler_available = dev->linker_available = 0;
        }
    }

  /* setup builtin kernels */
  if (ret != CL_INVALID_DEVICE && dev->compiler_available)
    {
      dev->num_builtin_kernels = CUDA_BUILTIN_KERNELS;
      dev->builtins_sources_path = "builtins.cl";
      if (sm_maj < 7)
        {
          dev->num_builtin_kernels
              -= 2; // last two kernels require tensor cores
        }
      dev->builtin_kernel_list = (char *)malloc (1024);
      dev->builtin_kernel_list[0] = 0;
      for (unsigned i = 0; i < dev->num_builtin_kernels; ++i)
        {
          if (i > 0)
            strcat (dev->builtin_kernel_list, ";");
          strcat (dev->builtin_kernel_list, CudaBuiltinKernels[i]);
        }
      dev->num_builtin_kernels += OPENCL_BUILTIN_KERNELS;
      for (unsigned i = 0; i < OPENCL_BUILTIN_KERNELS; ++i)
        {
          strcat (dev->builtin_kernel_list, ";");
          strcat (dev->builtin_kernel_list, OpenclBuiltinKernels[i]);
        }
#ifdef ENABLE_CUDNN
      dev->num_builtin_kernels += CUDNN_BUILTIN_KERNELS;
      for (unsigned i = 0; i < CUDNN_BUILTIN_KERNELS; ++i)
        {
          strcat(dev->builtin_kernel_list, ";");
          strcat(dev->builtin_kernel_list, CudnnBuiltinKernels[i]);
        }
#endif //ENABLE_CUDNN

    }

  pocl_setup_builtin_kernels_with_version (dev);

  dev->device_side_printf = 0;

  /* Create context */
  if (ret != CL_INVALID_DEVICE)
    {
      result = cuCtxCreate (&data->context, CU_CTX_MAP_HOST, data->device);
      if (CUDA_CHECK_ERROR (result, "cuCtxCreate"))
        ret = CL_INVALID_DEVICE;
    }

  /* Create epoch event for timing info */
  if (ret != CL_INVALID_DEVICE)
    {
      result = cuEventCreate (&data->epoch_event, CU_EVENT_DEFAULT);
      CUDA_CHECK_ERROR (result, "cuEventCreate");

      data->epoch = pocl_gettimemono_ns ();

      result = cuEventRecord (data->epoch_event, 0);
      result = cuEventSynchronize (data->epoch_event);
      if (CUDA_CHECK_ERROR (result, "cuEventSynchronize"))
        ret = CL_INVALID_DEVICE;
    }

  /* Get global memory size */
  size_t memfree = 0, memtotal = 0;
  if (ret != CL_INVALID_DEVICE)
    result = cuMemGetInfo (&memfree, &memtotal);
  dev->max_mem_alloc_size = max (memtotal / 4, 128 * 1024 * 1024);
  dev->global_mem_size = memtotal;

  dev->svm_allocation_priority = 2;
  dev->svm_caps = CL_DEVICE_SVM_COARSE_GRAIN_BUFFER;

  // All devices starting from Compute Capability 2.0 have this limit;
  // See e.g.
  // https://forums.developer.nvidia.com/t/max-size-of-cuda-arguments/50218
  dev->max_parameter_size = 4352;

  dev->data = data;

#ifdef ENABLE_CUDNN
  CUDNN_CALL (cudnnCreate (&cudnn));
#endif

  POCL_INIT_LOCK (data->compile_lock);
  return ret;
}

cl_int
pocl_cuda_init_queue (cl_device_id device, cl_command_queue queue)
{
  cuCtxSetCurrent (((pocl_cuda_device_data_t *)queue->device->data)->context);

  pocl_cuda_queue_data_t *queue_data
      = calloc (1, sizeof (pocl_cuda_queue_data_t));
  queue->data = queue_data;
  queue_data->queue = queue;

  CUresult result
      = cuStreamCreate (&queue_data->stream, CU_STREAM_NON_BLOCKING);
  if (CUDA_CHECK_ERROR (result, "cuStreamCreate"))
    return CL_OUT_OF_RESOURCES;

  queue_data->use_threads
      = !pocl_get_bool_option ("POCL_CUDA_DISABLE_QUEUE_THREADS", 1);

  if (queue_data->use_threads)
    {
      PTHREAD_CHECK (pthread_mutex_init (&queue_data->lock, NULL));
      PTHREAD_CHECK (pthread_cond_init (&queue_data->pending_cond, NULL));
      PTHREAD_CHECK (pthread_cond_init (&queue_data->running_cond, NULL));
      int err = pthread_create (&queue_data->submit_thread, NULL,
                                pocl_cuda_submit_thread, queue_data);
      if (err)
        {
          POCL_MSG_ERR ("[CUDA] Error creating submit thread: %d\n", err);
          return CL_OUT_OF_RESOURCES;
        }

      err = pthread_create (&queue_data->finalize_thread, NULL,
                            pocl_cuda_finalize_thread, queue_data);
      if (err)
        {
          POCL_MSG_ERR ("[CUDA] Error creating finalize thread: %d\n", err);
          return CL_OUT_OF_RESOURCES;
        }
    }

  return CL_SUCCESS;
}

int
pocl_cuda_free_queue (cl_device_id device, cl_command_queue queue)
{
  pocl_cuda_queue_data_t *queue_data = (pocl_cuda_queue_data_t *)queue->data;

  cuCtxSetCurrent (((pocl_cuda_device_data_t *)queue->device->data)->context);
  cuStreamDestroy (queue_data->stream);

  assert (queue_data->pending_queue == NULL);
  assert (queue_data->running_queue == NULL);

  /* Kill queue threads */
  if (queue_data->use_threads)
    {
      PTHREAD_CHECK (pthread_mutex_lock (&queue_data->lock));
      queue_data->queue = NULL;
      PTHREAD_CHECK (pthread_cond_signal (&queue_data->pending_cond));
      PTHREAD_CHECK (pthread_cond_signal (&queue_data->running_cond));
      PTHREAD_CHECK (pthread_mutex_unlock (&queue_data->lock));
      PTHREAD_CHECK (pthread_join (queue_data->submit_thread, NULL));
      PTHREAD_CHECK (pthread_join (queue_data->finalize_thread, NULL));
    }
  return CL_SUCCESS;
}

char *
pocl_cuda_build_hash (cl_device_id device)
{
  char *res = calloc (1000, sizeof (char));
  snprintf (res, 1000, "CUDA-%s", device->llvm_cpu);
  return res;
}

unsigned int
pocl_cuda_probe (struct pocl_device_ops *ops)
{
  int env_count = pocl_device_get_env_count (ops->device_name);

  int probe_count = 0;
  CUresult ret = cuInit (0);
  if (ret == CUDA_SUCCESS)
    {
      ret = cuDeviceGetCount (&probe_count);
      if (ret != CUDA_SUCCESS)
        probe_count = 0;
    }

  /* If the user requested a specific number of CUDA devices,
   * pretend we only have that many, if we can. If they requested
   * more than there are, abort informing the user of the issue.
   */
  if (env_count >= 0)
    {
      if (env_count > probe_count)
        POCL_ABORT ("[CUDA] %d devices requested, but only %d are available\n",
          env_count, probe_count);
      probe_count = env_count;
    }

  return probe_count;
}

cl_int
pocl_cuda_uninit (unsigned j, cl_device_id device)
{
  pocl_cuda_device_data_t *data = device->data;

  if (device->available) {
      cuEventDestroy (data->epoch_event);
      cuCtxDestroy (data->context);
  }

  POCL_MEM_FREE (data);
  device->data = NULL;

  char *name = (char*)device->long_name;
  POCL_MEM_FREE (name);
  device->long_name = device->short_name = NULL;

#ifdef ENABLE_CUDNN
  CUDNN_CALL (cudnnDestroy (cudnn));
#endif

  return CL_SUCCESS;
}

cl_int
pocl_cuda_alloc_mem_obj (cl_device_id device, cl_mem mem, void *host_ptr)
{
  cuCtxSetCurrent (((pocl_cuda_device_data_t *)device->data)->context);
  pocl_mem_identifier *p = &mem->device_ptrs[device->global_mem_id];
  int err = CL_MEM_OBJECT_ALLOCATION_FAILURE;

  CUresult result;
  void *b = NULL;

  p->extra_ptr = NULL;
  p->version = 0;
  cl_mem_flags flags = mem->flags;

  if (flags & CL_MEM_USE_HOST_PTR)
    {
      if (!((pocl_cuda_device_data_t *)device->data)->supports_cu_mem_host_register)
        {
          /* cuMemHostRegister is not supported on some ARM devices like the Nano, but supported on Xavier.
           * Allocate device memory and perform explicit copies
           * before and after running a kernel */
          result = cuMemAlloc ((CUdeviceptr *)&b, mem->size);
          CUDA_CHECK (result, "cuMemAlloc");
        }
      else
        {
          POCL_RETURN_ERROR_ON ((pocl_alloc_or_retain_mem_host_ptr (mem) != 0),
                                CL_OUT_OF_HOST_MEMORY,
                                "Cannot allocate backing memory!\n");

          result = cuMemHostRegister (mem->mem_host_ptr, mem->size,
                                      CU_MEMHOSTREGISTER_DEVICEMAP);
          if (result != CUDA_SUCCESS
              && result != CUDA_ERROR_HOST_MEMORY_ALREADY_REGISTERED)
            CUDA_CHECK (result, "cuMemHostRegister");
          result = cuMemHostGetDevicePointer ((CUdeviceptr *)&b, mem->mem_host_ptr,
                                              0);
          CUDA_CHECK (result, "cuMemHostGetDevicePointer");

          /* TODO can we assume cuMemHostRegister copies
           * the content of host memory to the device ? for now, lets not */
          p->version = 0;
        }
    }
  /* preallocate host visible memory */
  else if ((flags & CL_MEM_ALLOC_HOST_PTR) && (mem->mem_host_ptr == NULL))
    {
      result = cuMemHostAlloc (&p->extra_ptr, mem->size,
                               CU_MEMHOSTREGISTER_DEVICEMAP);
      CUDA_CHECK (result, "cuMemHostAlloc");
      result = cuMemHostGetDevicePointer ((CUdeviceptr *)&b, p->extra_ptr, 0);
      CUDA_CHECK (result, "cuMemHostGetDevicePointer");
      mem->mem_host_ptr = p->extra_ptr;
      mem->mem_host_ptr_refcount = 1;
      mem->mem_host_ptr_version = 0;

      if (flags & CL_MEM_COPY_HOST_PTR)
        {
          result = cuMemcpyHtoD ((CUdeviceptr)b, host_ptr, mem->size);
          CUDA_CHECK (result, "cuMemcpyHtoD");

          result = cuStreamSynchronize (0);
          CUDA_CHECK (result, "cuStreamSynchronize");

          mem->mem_host_ptr_version = 1;
          mem->latest_version = 1;
          p->version = 1;
        }
    }
  else
    {
      result = cuMemAlloc ((CUdeviceptr *)&b, mem->size);
      if (result != CUDA_SUCCESS)
        {
          const char *err;
          cuGetErrorName (result, &err);
          POCL_MSG_PRINT2 (CUDA, __FUNCTION__, __LINE__,
                           "-> Failed to allocate memory: %s\n", err);
          return CL_MEM_OBJECT_ALLOCATION_FAILURE;
        }
    }
  p->mem_ptr = b;
  err = CL_SUCCESS;

  return err;
}

void
pocl_cuda_free (cl_device_id device, cl_mem mem_obj)
{
  cuCtxSetCurrent (((pocl_cuda_device_data_t *)device->data)->context);
  pocl_mem_identifier *p = &mem_obj->device_ptrs[device->global_mem_id];

  if (mem_obj->flags & CL_MEM_USE_HOST_PTR)
    {
      if (((pocl_cuda_device_data_t *)device->data)->supports_cu_mem_host_register)
        {
          assert (p->extra_ptr == NULL);
          cuMemHostUnregister (mem_obj->mem_host_ptr);
        }
      else
        {
          cuMemFree ((CUdeviceptr)p->mem_ptr);
        }
    }
  else if (p->extra_ptr)
    {
      mem_obj->mem_host_ptr = NULL;
      mem_obj->mem_host_ptr_refcount = 0;
      mem_obj->mem_host_ptr_version = 0;
      cuMemFreeHost (p->extra_ptr);
      p->extra_ptr = NULL;
    }
  else
    {
      assert (p->extra_ptr == NULL);
      assert (p->mem_ptr != NULL);
      cuMemFree ((CUdeviceptr)p->mem_ptr);
    }
  p->mem_ptr = NULL;
  p->version = 0;
}

int
pocl_cuda_can_migrate_d2d (cl_device_id dest, cl_device_id source)
{
  assert (dest != source);
  if (strcmp (dest->ops->device_name, source->ops->device_name) == 0)
    {
      int possible;
      pocl_cuda_device_data_t *src_dev
          = (pocl_cuda_device_data_t *)source->data;
      pocl_cuda_device_data_t *dst_dev = (pocl_cuda_device_data_t *)dest->data;
      cuDeviceCanAccessPeer (&possible, src_dev->device, dst_dev->device);
      POCL_MSG_PRINT_CUDA ("cuDeviceCanAccessPeer %p and %p -> %s\n", source,
                           dest, possible ? "yes" : "no");
      if (possible)
        {
          cuCtxSetCurrent (dst_dev->context);
          CUresult res = cuCtxEnablePeerAccess (src_dev->context, 0);
          POCL_MSG_PRINT_CUDA ("cuCtxEnablePeerAccess from %p to %p : %u\n",
                               source, dest, res);
          if (res == CUDA_SUCCESS
              || res == CUDA_ERROR_PEER_ACCESS_ALREADY_ENABLED)
            return 1;
        }
    }

  return 0;
}

void
pocl_cuda_submit_read (CUstream stream, void *host_ptr, const void *device_ptr,
                       size_t offset, size_t cb)
{
  POCL_MSG_PRINT_CUDA ("cuMemcpyDtoHAsync %p -> %p / %zu B \n", device_ptr, host_ptr, cb);
  CUresult result = cuMemcpyDtoHAsync (
      host_ptr, (CUdeviceptr) (device_ptr + offset), cb, stream);
  CUDA_CHECK (result, "cuMemcpyDtoHAsync");
}

void
pocl_cuda_submit_memfill (CUstream stream, void *mem_ptr, size_t size_in_bytes,
                          size_t offset, const void *pattern,
                          size_t pattern_size)
{
  CUresult result;
  switch (pattern_size)
    {
    case 1:
      result
          = cuMemsetD8Async ((CUdeviceptr) (((char *)mem_ptr) + offset),
                             *(unsigned char *)pattern, size_in_bytes, stream);
      break;
    case 2:
      result = cuMemsetD16Async ((CUdeviceptr) (((char *)mem_ptr) + offset),
                                 *(unsigned short *)pattern, size_in_bytes / 2,
                                 stream);
      break;
    case 4:
      result = cuMemsetD32Async ((CUdeviceptr) (((char *)mem_ptr) + offset),
                                 *(unsigned int *)pattern, size_in_bytes / 4,
                                 stream);
      break;
    case 8:
    case 16:
    case 32:
    case 64:
    case 128:
      POCL_ABORT_UNIMPLEMENTED ("fill_kernel with pattern_size >=8");
    default:
      POCL_ABORT ("unrecognized pattern_size");
    }
  CUDA_CHECK (result, "cuMemset*Async");
}

void
pocl_cuda_submit_write (CUstream stream, const void *host_ptr,
                        void *device_ptr, size_t offset, size_t cb)
{
  POCL_MSG_PRINT_CUDA ("cuMemcpyHtoDAsync %p -> %p / %zu B \n", host_ptr, device_ptr, cb);
  CUresult result = cuMemcpyHtoDAsync ((CUdeviceptr) (device_ptr + offset),
                                       host_ptr, cb, stream);
  CUDA_CHECK (result, "cuMemcpyHtoDAsync");
}

void
pocl_cuda_submit_copy (CUstream stream, void*__restrict__ src_mem_ptr,
                       size_t src_offset,  void *__restrict__ dst_mem_ptr,
                       size_t dst_offset, size_t cb)
{
  void *src_ptr = src_mem_ptr + src_offset;
  void *dst_ptr = dst_mem_ptr + dst_offset;

  if (src_ptr == dst_ptr)
    return;

  CUresult result;
  POCL_MSG_PRINT_CUDA ("cuMemcpyDtoDAsync %p -> %p / %zu B \n", src_ptr, dst_ptr, cb);
  result = cuMemcpyDtoDAsync ((CUdeviceptr)dst_ptr, (CUdeviceptr)src_ptr,
                                cb, stream);
  CUDA_CHECK (result, "cuMemcpyDtoDAsync");
}

void
pocl_cuda_submit_copy_p2p (CUstream stream, cl_device_id src_device,
                           void *__restrict__ src_mem_ptr, size_t src_offset,
                           cl_device_id dst_device,
                           void *__restrict__ dst_mem_ptr, size_t dst_offset,
                           size_t cb)
{
  void *src_ptr = src_mem_ptr + src_offset;
  void *dst_ptr = dst_mem_ptr + dst_offset;

  CUresult result;
  POCL_MSG_PRINT_CUDA ("cuMemcpyPeerAsync %p -> %p / %zu B \n", src_ptr,
                       dst_ptr, cb);
  result = cuMemcpyPeerAsync (
      (CUdeviceptr)dst_ptr,
      ((pocl_cuda_device_data_t *)dst_device->data)->context,
      (CUdeviceptr)src_ptr,
      ((pocl_cuda_device_data_t *)dst_device->data)->context, cb, stream);
  CUDA_CHECK (result, "cuMemcpyPeerAsync");
}

void
pocl_cuda_submit_read_rect (CUstream stream, void *__restrict__ const host_ptr,
                            void *__restrict__ const device_ptr,
                            const size_t *__restrict__ const buffer_origin,
                            const size_t *__restrict__ const host_origin,
                            const size_t *__restrict__ const region,
                            size_t const buffer_row_pitch,
                            size_t const buffer_slice_pitch,
                            size_t const host_row_pitch,
                            size_t const host_slice_pitch)
{
  CUDA_MEMCPY3D params = { 0 };

  POCL_MSG_PRINT_CUDA ("cuMemcpy3D / READ_RECT %p -> %p \n", device_ptr, host_ptr);

  params.WidthInBytes = region[0];
  params.Height = region[1];
  params.Depth = region[2];

  params.dstMemoryType = CU_MEMORYTYPE_HOST;
  params.dstHost = host_ptr;
  params.dstXInBytes = host_origin[0];
  params.dstY = host_origin[1];
  params.dstZ = host_origin[2];
  params.dstPitch = host_row_pitch;
  params.dstHeight = host_slice_pitch / host_row_pitch;

  params.srcMemoryType = CU_MEMORYTYPE_DEVICE;
  params.srcDevice = (CUdeviceptr)device_ptr;
  params.srcXInBytes = buffer_origin[0];
  params.srcY = buffer_origin[1];
  params.srcZ = buffer_origin[2];
  params.srcPitch = buffer_row_pitch;
  params.srcHeight = buffer_slice_pitch / buffer_row_pitch;

  CUresult result = cuMemcpy3DAsync (&params, stream);
  CUDA_CHECK (result, "cuMemcpy3DAsync");
}

void
pocl_cuda_submit_write_rect (CUstream stream,
                             const void *__restrict__ const host_ptr,
                             void *__restrict__ const device_ptr,
                             const size_t *__restrict__ const buffer_origin,
                             const size_t *__restrict__ const host_origin,
                             const size_t *__restrict__ const region,
                             size_t const buffer_row_pitch,
                             size_t const buffer_slice_pitch,
                             size_t const host_row_pitch,
                             size_t const host_slice_pitch)
{
  CUDA_MEMCPY3D params = { 0 };

  POCL_MSG_PRINT_CUDA ("cuMemcpy3D / WRITE_RECT %p -> %p \n", host_ptr, device_ptr);

  params.WidthInBytes = region[0];
  params.Height = region[1];
  params.Depth = region[2];

  params.srcMemoryType = CU_MEMORYTYPE_HOST;
  params.srcHost = host_ptr;
  params.srcXInBytes = host_origin[0];
  params.srcY = host_origin[1];
  params.srcZ = host_origin[2];
  params.srcPitch = host_row_pitch;
  params.srcHeight = host_slice_pitch / host_row_pitch;

  params.dstMemoryType = CU_MEMORYTYPE_DEVICE;
  params.dstDevice = (CUdeviceptr)device_ptr;
  params.dstXInBytes = buffer_origin[0];
  params.dstY = buffer_origin[1];
  params.dstZ = buffer_origin[2];
  params.dstPitch = buffer_row_pitch;
  params.dstHeight = buffer_slice_pitch / buffer_row_pitch;

  CUresult result = cuMemcpy3DAsync (&params, stream);
  CUDA_CHECK (result, "cuMemcpy3DAsync");
}

void
pocl_cuda_submit_copy_rect (CUstream stream,
                            cl_device_id dev,
                            void* src_ptr,
                            void* dst_ptr,
                            const size_t *__restrict__ const src_origin,
                            const size_t *__restrict__ const dst_origin,
                            const size_t *__restrict__ const region,
                            size_t const src_row_pitch,
                            size_t const src_slice_pitch,
                            size_t const dst_row_pitch,
                            size_t const dst_slice_pitch)
{
  CUDA_MEMCPY3D params = { 0 };

  POCL_MSG_PRINT_CUDA ("cuMemcpy3D / COPY_RECT %p -> %p \n", src_ptr, dst_ptr);

  params.WidthInBytes = region[0];
  params.Height = region[1];
  params.Depth = region[2];

  params.srcDevice = (CUdeviceptr)src_ptr;
  params.srcXInBytes = src_origin[0];
  params.srcY = src_origin[1];
  params.srcZ = src_origin[2];
  params.srcPitch = src_row_pitch;
  params.srcHeight = src_slice_pitch / src_row_pitch;

  params.dstDevice = (CUdeviceptr)dst_ptr;
  params.dstXInBytes = dst_origin[0];
  params.dstY = dst_origin[1];
  params.dstZ = dst_origin[2];
  params.dstPitch = dst_row_pitch;
  params.dstHeight = dst_slice_pitch / dst_row_pitch;

  params.srcMemoryType = params.dstMemoryType = CU_MEMORYTYPE_DEVICE;

  CUresult result = cuMemcpy3DAsync (&params, stream);
  CUDA_CHECK (result, "cuMemcpy3DAsync");
}

void
pocl_cuda_submit_map_mem (CUstream stream, cl_mem mem,
                          pocl_mem_identifier *p,
                          size_t offset, size_t size, void *host_ptr)
{
  assert (host_ptr != NULL);

  if ((mem->flags & CL_MEM_USE_HOST_PTR)
      || (p->extra_ptr))
    return;

  POCL_MSG_PRINT_CUDA ("cuMemcpyDtoHAsync %p / %zu B \n", host_ptr, size);

  void *buf_ptr = p->mem_ptr;

  CUresult result = cuMemcpyDtoHAsync (
      host_ptr, (CUdeviceptr) (buf_ptr + offset), size, stream);
  CUDA_CHECK (result, "cuMemcpyDtoHAsync");
}

void *
pocl_cuda_submit_unmap_mem (CUstream stream, pocl_mem_identifier *dst_mem_id,
                            size_t offset, size_t size, void *host_ptr,
                            cl_map_flags map_flags)
{
  /* Only copy back if mapped for writing */
  if (map_flags == CL_MAP_READ)
    return NULL;

  if (host_ptr)
    {
      CUresult result = cuMemcpyHtoDAsync (
          (CUdeviceptr) (dst_mem_id->mem_ptr + offset), host_ptr, size, stream);
      CUDA_CHECK (result, "cuMemcpyHtoDAsync");
    }
  return NULL;
}

static pocl_cuda_kernel_data_t *
load_or_generate_kernel (cl_kernel kernel, cl_device_id device,
                         int has_offsets, unsigned device_i,
                         _cl_command_node *command, int specialized)
{
  CUresult result;
  pocl_kernel_metadata_t *meta = kernel->meta;
  /* Check if we already have a compiled kernel function */
  pocl_cuda_kernel_data_t *kdata
      = (pocl_cuda_kernel_data_t *)meta->data[device_i];
  if (kdata)
    {
      if ((has_offsets && kdata->kernel_offsets)
          || (!has_offsets && kdata->kernel))
        return kdata;
    }
  else
    {
      /* TODO: when can we release this? */
      kdata = meta->data[device_i]
          = (void *)calloc (1, sizeof (pocl_cuda_kernel_data_t));
    }

  pocl_cuda_device_data_t *ddata = (pocl_cuda_device_data_t *)device->data;
  cuCtxSetCurrent (ddata->context);

  POCL_LOCK(ddata->compile_lock);

  /* Generate the parallel bitcode file linked with the kernel library */
  int error = pocl_llvm_generate_workgroup_function (device_i, device, kernel,
                                                     command, specialized);
  if (error)
    {
      POCL_MSG_PRINT_GENERAL ("pocl_llvm_generate_workgroup_function() failed"
                              " for kernel %s\n", kernel->name);
      assert (error == 0);
    }

  char bc_filename[POCL_MAX_PATHNAME_LENGTH];
  pocl_cache_work_group_function_path (bc_filename, kernel->program, device_i,
                                       kernel, command, specialized);

  char ptx_filename[POCL_MAX_PATHNAME_LENGTH];
  strcpy (ptx_filename, bc_filename);
  strncat (ptx_filename, ".ptx", POCL_MAX_PATHNAME_LENGTH - 1);

  if (!pocl_exists (ptx_filename))
    {
      /* Generate PTX from LLVM bitcode */
      if (pocl_ptx_gen (bc_filename, ptx_filename, kernel->name,
                        device->llvm_cpu,
                        ((pocl_cuda_device_data_t *)device->data)->libdevice,
                        has_offsets))
        POCL_ABORT ("pocl-cuda: failed to generate PTX\n");
    }

  /* Load PTX module */
  /* TODO: When can we unload the module? */
  CUmodule module;

#ifdef POCL_DEBUG_MESSAGES
  if (!(pocl_debug_messages_filter & POCL_DEBUG_FLAG_CUDA))
    {
      result = cuModuleLoad (&module, ptx_filename);
      CUDA_CHECK (result, "cuModuleLoad");
    }
  else
    {
#endif
      struct stat st;
      stat (ptx_filename, &st);

      const int fd = open (ptx_filename, O_RDONLY);
      assert (fd != -1);

      char *buffer = (char *)malloc (st.st_size + 1);
      const ssize_t r = read (fd, buffer, st.st_size);
      assert (r == st.st_size);

      buffer[r] = '\0';
      close (fd);

      unsigned int log_size = 1 << 12;
      char *log = (char *)malloc (log_size);

      CUjit_option opt[]
          = { CU_JIT_ERROR_LOG_BUFFER, CU_JIT_ERROR_LOG_BUFFER_SIZE_BYTES };
      void *val[] = { log, (void *)log_size };
      result = cuModuleLoadDataEx (&module, buffer,
                                   sizeof (opt) / sizeof (opt[0]), opt, val);

      unsigned int out_size = (unsigned int)val[1];

      if (out_size > 0 || result != CUDA_SUCCESS)
        POCL_MSG_PRINT_CUDA ("cuModuleLoadDataEx(%s) log: %s\n", ptx_filename,
                             log);

      CUDA_CHECK (result, "cuModuleLoadDataEx");

      free (log);
      free (buffer);
#ifdef POCL_DEBUG_MESSAGES
    }
#endif

  /* Get kernel function */
  CUfunction function;
  result = cuModuleGetFunction (&function, module, kernel->name);
  CUDA_CHECK (result, "cuModuleGetFunction");

  /* Get pointer alignment */
  if (!kdata->alignments)
    {
      kdata->alignments
          = calloc (meta->num_args + meta->num_locals + 4, sizeof (size_t));
      pocl_cuda_get_ptr_arg_alignment (bc_filename, kernel->name,
                                       kdata->alignments);
    }

  if (has_offsets)
    {
      kdata->module_offsets = module;
      kdata->kernel_offsets = function;
    }
  else
    {
      kdata->module = module;
      kdata->kernel = function;
    }

  /* Get handle to constant memory buffer */
  cuModuleGetGlobal (&kdata->constant_mem_base, &kdata->constant_mem_size, module,
                     "_constant_memory_region_");

  POCL_UNLOCK (ddata->compile_lock);

  return kdata;
}

// https://docs.nvidia.com/cuda/ptx-compiler-api/index.html#basic-usage

/* build a program with builtin kernels. */

static int
pocl_cuda_build_cuda_builtins (cl_program program, cl_uint device_i)
{
  POCL_MSG_PRINT_CUDA ("preparing CUDA builtin kernels\n");
  cl_device_id dev = program->devices[device_i];
  pocl_cuda_device_data_t *ddata = (pocl_cuda_device_data_t *)dev->data;
  int have_sm70 = (ddata->sm_maj >= 7);

  uint64_t builtins_file_len = 0;
  char *builtins_file = NULL;
  char builtin_path[POCL_MAX_PATHNAME_LENGTH];

  char filename[64];
  filename[0] = '/';
  pocl_str_tolower (filename + 1, dev->ops->device_name);
  strcat (filename, "/");
  if (have_sm70)
    strcat (filename, "builtins_sm70.ptx");
  else
    strcat (filename, "builtins_sm50.ptx");

  pocl_get_srcdir_or_datadir (builtin_path, "/lib/CL/devices", "", filename);

  if (pocl_read_file (builtin_path, &builtins_file, &builtins_file_len) < 0)
    {
      POCL_MSG_ERR ("can't find cuda builtins in file %s\n", builtin_path);
      return -1;
    }

  CUresult res;
  CUfunction ff;
  CUmodule mod;
  res = cuModuleLoadData (&mod, builtins_file);
  CUDA_CHECK (res, "cuModuleLoadData builtin");

  /* The alignment requirements for the driver are:
   * 0 for pointer types
   * "allocation size" for non-pointer types
   *
   * ... see the code in pocl_cuda_get_ptr_arg_alignment()
   *
   * Some builtin kernels use pointers for all arguments,
   * for them we can use this array of zeros for alignments.
   */
  static size_t cuda_builtin_kernel_zero_alignments[20] = { 0 };

  res = cuModuleGetFunction (&ff, mod, "pocl_mul_i32");
  CUDA_CHECK (res, "cuModuleGetFunction  pocl_mul_i32");
  CudaBuiltinKernelsData[0].kernel = ff;
  CudaBuiltinKernelsData[0].kernel_offsets = ff; // TODO fix this
  CudaBuiltinKernelsData[0].module = mod;
  CudaBuiltinKernelsData[0].module_offsets = mod; // TODO fix this
  CudaBuiltinKernelsData[0].alignments = cuda_builtin_kernel_zero_alignments;

  res = cuModuleGetFunction (&ff, mod, "pocl_add_i32");
  CUDA_CHECK (res, "cuModuleGetFunction  pocl_add_i32");
  CudaBuiltinKernelsData[1].kernel = ff;
  CudaBuiltinKernelsData[1].kernel_offsets = ff; // TODO fix this
  CudaBuiltinKernelsData[1].module = mod;
  CudaBuiltinKernelsData[1].module_offsets = mod; // TODO fix this
  CudaBuiltinKernelsData[1].alignments = cuda_builtin_kernel_zero_alignments;

  res = cuModuleGetFunction (&ff, mod, "pocl_dnn_conv2d_int8_relu");
  CUDA_CHECK (res, "cuModuleGetFunction  pocl_dnn_conv2d_int8_relu");
  CudaBuiltinKernelsData[2].kernel = ff;
  CudaBuiltinKernelsData[2].kernel_offsets = ff; // TODO fix this
  CudaBuiltinKernelsData[2].module = mod;
  CudaBuiltinKernelsData[2].module_offsets = mod; // TODO fix this
  CudaBuiltinKernelsData[2].alignments = cuda_builtin_kernel_zero_alignments;

  res = cuModuleGetFunction (&ff, mod, "pocl_sgemm_local_f32");
  CUDA_CHECK (res, "cuModuleGetFunction  pocl_sgemm_local_f32");
  CudaBuiltinKernelsData[3].kernel = ff;
  CudaBuiltinKernelsData[3].kernel_offsets = ff; // TODO fix this
  CudaBuiltinKernelsData[3].module = mod;
  CudaBuiltinKernelsData[3].module_offsets = mod; // TODO fix this
  // 3 pointers, 3 unsigned
  static size_t sgemm_local_alignments[] = {0, 0, 0, 4, 4, 4,};
  CudaBuiltinKernelsData[3].alignments = sgemm_local_alignments;

  if (have_sm70)
  {
      res = cuModuleGetFunction(&ff, mod, "pocl_sgemm_tensor_f16f16f32");
      CUDA_CHECK (res, "cuModuleGetFunction  pocl_sgemm_tensor_f16f16f32");
      CudaBuiltinKernelsData[3].kernel = ff;
      CudaBuiltinKernelsData[3].kernel_offsets = ff; // TODO fix this
      CudaBuiltinKernelsData[3].module = mod;
      CudaBuiltinKernelsData[3].module_offsets = mod; // TODO fix this
      // 3 pointers, 3 unsigned
      static size_t sgemm_tensor_alignments[] = { 0, 0, 0, 4, 4, 4 };
      CudaBuiltinKernelsData[3].alignments = sgemm_tensor_alignments;

      res = cuModuleGetFunction (&ff, mod,
                                 "pocl_sgemm_scale_tensor_f16f16f32");
      CUDA_CHECK (res,
                  "cuModuleGetFunction  pocl_sgemm_scale_tensor_f16f16f32");
      CudaBuiltinKernelsData[3].kernel = ff;
      CudaBuiltinKernelsData[3].kernel_offsets = ff; // TODO fix this
      CudaBuiltinKernelsData[3].module = mod;
      CudaBuiltinKernelsData[3].module_offsets = mod; // TODO fix this
      // 3 pointers, 3 unsigned, 2 floats
      static size_t sgemm_tensor_scale_alignments[]
          = { 0, 0, 0, 4, 4, 4, 4, 4 };
      CudaBuiltinKernelsData[3].alignments = sgemm_tensor_scale_alignments;
  }
  return 0;
}


int
pocl_cuda_build_builtin (cl_program program, cl_uint device_i)
{
  if (pocl_cuda_build_cuda_builtins (program, device_i) != 0)
    return -1;

  if (pocl_driver_build_opencl_builtins (program, device_i) != 0)
    return -1;

  return 0;
}

void
pocl_cuda_compile_kernel (_cl_command_node *cmd, cl_kernel kernel,
                          cl_device_id device, int specialize)
{
  load_or_generate_kernel (kernel, device, 0, cmd->program_device_i, cmd,
                           specialize);
}


#ifdef ENABLE_CUDNN
void
submit_cudnn_kernel(CUstream stream, _cl_command_node *cmd,
                    cl_device_id device, cl_event event)
{
  
  _cl_command_run run = cmd->command.run;
  cl_kernel kernel = run.kernel;
  cl_program prog = kernel->program;
  pocl_argument *arguments = run.arguments;
  struct pocl_context pc = run.pc;
  pocl_kernel_metadata_t *meta = kernel->meta;

  // Input, weight and output buffers come from pocl's buffer management
  cl_mem mem = *(void **)arguments[0].value;
  float* in_data = (float*)(mem->device_ptrs[device->global_mem_id].mem_ptr + arguments[0].offset);
  // cl_float16* in_data = (float*)(mem->device_ptrs[device->global_mem_id].mem_ptr + arguments[0].offset);

  mem = *(void **)arguments[1].value;
  float* filt_data = (float*)(mem->device_ptrs[device->global_mem_id].mem_ptr + arguments[1].offset);
  // cl_float16* filt_data = (float*)(mem->device_ptrs[device->global_mem_id].mem_ptr + arguments[1].offset);

  mem = *(void **)arguments[2].value;
  float* out_data = (float*)(mem->device_ptrs[device->global_mem_id].mem_ptr + arguments[2].offset);
  // cl_float16* out_data = (float*)(mem->device_ptrs[device->global_mem_id].mem_ptr + arguments[2].offset);

  // All the other convolution dimensions are passed as arguments.
  int in_n      = *(int*)(arguments[3].value);
  int in_c      = *(int*)(arguments[4].value);
  int in_h      = *(int*)(arguments[5].value);
  int in_w      = *(int*)(arguments[6].value);

  int filt_k = *(int*)(arguments[7].value);
  int filt_c = *(int*)(arguments[8].value);
  int filt_h = *(int*)(arguments[9].value);
  int filt_w = *(int*)(arguments[10].value);
  
  int str_h = *(int*)(arguments[11].value);
  int str_w = *(int*)(arguments[12].value);
  int dil_h = *(int*)(arguments[13].value);
  int dil_w = *(int*)(arguments[14].value);
  int pad_h = *(int*)(arguments[15].value);
  int pad_w = *(int*)(arguments[16].value);
  
  int groups = *(int*)(arguments[17].value);

  float alpha = *(float*)(arguments[18].value);
  float beta  = *(float*)(arguments[19].value);

  /*POCL_MSG_PRINT_INFO("ARGS:%zx,%zx,%zx in:%i,%i,%i,%i filt %i,%i,%i,%i strdilpad %i,%i,%i,%i,%i,%i\n",
  in_data, filt_data, out_data, in_n, in_c, in_h, in_w, filt_k, filt_c, filt_h, filt_w,
   str_h, str_w, dil_h, dil_w,pad_h,pad_w);*/

  cudnnTensorDescriptor_t in_desc;
  CUDNN_CALL(cudnnCreateTensorDescriptor(&in_desc));
  CUDNN_CALL(cudnnSetTensor4dDescriptor(
        in_desc, CUDNN_TENSOR_NCHW, CUDNN_DATA_FLOAT, /*CUDNN_DATA_HALF*/
        in_n, in_c, in_h, in_w));

  cudnnFilterDescriptor_t filt_desc;
  CUDNN_CALL(cudnnCreateFilterDescriptor(&filt_desc));
  CUDNN_CALL(cudnnSetFilter4dDescriptor(
        filt_desc, CUDNN_DATA_FLOAT /*CUDNN_DATA_HALF*/, CUDNN_TENSOR_NCHW,
        filt_k, filt_c, filt_h, filt_w));

  cudnnConvolutionDescriptor_t conv_desc;
  CUDNN_CALL(cudnnCreateConvolutionDescriptor(&conv_desc));
  CUDNN_CALL(cudnnSetConvolution2dDescriptor(
        conv_desc,
        pad_h, pad_w, str_h, str_w, dil_h, dil_w,
        CUDNN_CROSS_CORRELATION, CUDNN_DATA_FLOAT /*CUDNN_DATA_HALF*/));

  //For depth-wise convolutions
  CUDNN_CALL(cudnnSetConvolutionGroupCount(conv_desc, groups));

  // output
  int out_n,out_c,out_h,out_w;
  CUDNN_CALL(cudnnGetConvolution2dForwardOutputDim(
        conv_desc, in_desc, filt_desc,
        &out_n, &out_c, &out_h, &out_w));

  cudnnTensorDescriptor_t out_desc;
  CUDNN_CALL(cudnnCreateTensorDescriptor(&out_desc));
  CUDNN_CALL(cudnnSetTensor4dDescriptor(
        out_desc, CUDNN_TENSOR_NCHW, CUDNN_DATA_FLOAT,/*CUDNN_DATA_HALF*/
        out_n, out_c, out_h, out_w));

  // algorithm
  cudnnConvolutionFwdAlgoPerf_t algos;
  int return_count = 0;
  /*CUDNN_CALL(cudnnGetConvolutionForwardAlgorithm_v7(
        cudnn,
        in_desc, filt_desc, conv_desc, out_desc,
        1, &return_count, &algos));

  cudnnConvolutionFwdAlgo_t algo = algos.algo;*/
  cudnnConvolutionFwdAlgo_t algo = CUDNN_CONVOLUTION_FWD_ALGO_IMPLICIT_PRECOMP_GEMM; // try IMPLICIT_PRECOMP_GEMM if tensor cores not working
  POCL_MSG_PRINT_INFO("CuDNN Picking ALGO %d",algo);

  // CUDNN_CALL(cudnnSetConvolutionMathType(conv_desc, CUDNN_TENSOR_OP_MATH)); // this may not be necessary

  // workspace
  size_t ws_size; 
  CUDNN_CALL(cudnnGetConvolutionForwardWorkspaceSize(
        cudnn, in_desc, filt_desc, conv_desc, out_desc, algo, &ws_size));
  float *ws_data;
  CUDA_CALL(cudaMalloc(&ws_data, ws_size));

  CUDNN_CALL(cudnnConvolutionForward(
      cudnn,
      &alpha, in_desc, in_data, filt_desc, filt_data,
      conv_desc, algo, ws_data, ws_size,
      &beta, out_desc, out_data));

 // Not sure if needed
  CUDA_CALL (cudaDeviceSynchronize ());

  // finalizing
  CUDA_CALL(cudaFree(ws_data));
  CUDNN_CALL(cudnnDestroyTensorDescriptor(out_desc));
  CUDNN_CALL(cudnnDestroyConvolutionDescriptor(conv_desc));
  CUDNN_CALL(cudnnDestroyFilterDescriptor(filt_desc));
  CUDNN_CALL(cudnnDestroyTensorDescriptor(in_desc));
}

#endif //ENABLE_CUDNN

void
pocl_cuda_submit_kernel (CUstream stream, _cl_command_node *cmd,
                         cl_device_id device, cl_event event)
{
  _cl_command_run run = cmd->command.run;
  cl_kernel kernel = run.kernel;
  cl_program prog = kernel->program;
  pocl_argument *arguments = run.arguments;
  struct pocl_context pc = run.pc;
  pocl_kernel_metadata_t *meta = kernel->meta;

  if (pc.num_groups[0] == 0 || pc.num_groups[1] == 0 || pc.num_groups[2] == 0)
    return;

  /* Check if we need to handle global work offsets */
  int has_offsets =
    (pc.global_offset[0] || pc.global_offset[1] || pc.global_offset[2]);

  CUmodule module = NULL;
  CUfunction function = NULL;
  pocl_cuda_kernel_data_t *kdata = NULL;
  /* Get kernel function */
  if (prog->num_builtin_kernels > 0)
    {
      /* CUDA builtins */
      for (size_t i = 0; i < CUDA_BUILTIN_KERNELS; ++i)
        {
          if (strcmp (kernel->name, CudaBuiltinKernels[i]) == 0)
            {
              function = CudaBuiltinKernelsData[i].kernel;
              module = CudaBuiltinKernelsData[i].module;
              kdata = &CudaBuiltinKernelsData[i];
              break;
            }
        }
#ifdef ENABLE_CUDNN
      /* CUDNN builtins */
      for (size_t i = 0; i < CUDNN_BUILTIN_KERNELS; ++i)
        {
          if (strcmp(kernel->name, CudnnBuiltinKernels[i]) == 0)
            {
              submit_cudnn_kernel(stream, cmd, device, event);
              return;
            }
        }
#endif //ENABLE_CUDNN

      /* OpenCL builtins. TODO we just assign OpenclBuiltinKernelsData[i] here,
       * it could be assigned to multiple kernel objects with same name.
       * currently won't crash because it's not freed, but should be refcounted
       * & freed */
      if (kdata == NULL)
        {
          for (size_t i = 0; i < OPENCL_BUILTIN_KERNELS; ++i)
            {
              if (strcmp (kernel->name, OpenclBuiltinKernels[i]) == 0)
                {

                  pocl_kernel_metadata_t *meta = kernel->meta;
                  assert (meta->data != NULL);
                  meta->data[cmd->program_device_i]
                      = &OpenclBuiltinKernelsData[i];
                  char *saved_name = NULL;
                  pocl_sanitize_builtin_kernel_name (kernel, &saved_name);
                  kdata = load_or_generate_kernel (kernel, device, has_offsets,
                                                   cmd->program_device_i, cmd,
                                                   1);
                  assert (kdata == meta->data[cmd->program_device_i]);
                  assert (kdata == &OpenclBuiltinKernelsData[i]);
                  module = has_offsets ? kdata->module_offsets : kdata->module;
                  function
                      = has_offsets ? kdata->kernel_offsets : kdata->kernel;
                  pocl_restore_builtin_kernel_name (kernel, saved_name);
                }
            }
        }
    }
  else
    {
      kdata = load_or_generate_kernel (kernel, device, has_offsets,
                                       cmd->program_device_i, cmd, 1);
      module = has_offsets ? kdata->module_offsets : kdata->module;
      function = has_offsets ? kdata->kernel_offsets : kdata->kernel;
    }

  /* Prepare kernel arguments */
  void *null = NULL;
  unsigned sharedMemBytes = 0;
  void *params[meta->num_args + meta->num_locals + 4];
  unsigned sharedMemOffsets[meta->num_args + meta->num_locals];
  unsigned constantMemBytes = 0;
  unsigned constantMemOffsets[meta->num_args];
  unsigned globalOffsets[3];

  CUresult result;
  unsigned i;
  for (i = 0; i < meta->num_args; i++)
    {
      pocl_argument_type type = meta->arg_info[i].type;
      switch (type)
        {
        case POCL_ARG_TYPE_NONE:
          params[i] = arguments[i].value;
          break;
        case POCL_ARG_TYPE_POINTER:
          {
            if (ARG_IS_LOCAL (meta->arg_info[i]))
              {
                size_t size = arguments[i].size;
                size_t align = kdata->alignments[i];
                if (align < 1)
                  align = 1;

                /* Pad offset to align memory */
                if (sharedMemBytes % align)
                  sharedMemBytes += align - (sharedMemBytes % align);

                sharedMemOffsets[i] = sharedMemBytes;
                params[i] = sharedMemOffsets + i;

                sharedMemBytes += size;
              }
            else if (arguments[i].is_svm == 1)
              {
                params[i] = arguments[i].value;
              }
            else if (meta->arg_info[i].address_qualifier
                     == CL_KERNEL_ARG_ADDRESS_CONSTANT)
              {
                assert (kdata->constant_mem_base);
                assert (arguments[i].is_svm == 0);

                /* Get device pointer */
                cl_mem mem = *(void **)arguments[i].value;
                CUdeviceptr src
                    = (CUdeviceptr)mem->device_ptrs[device->global_mem_id].mem_ptr
                      + arguments[i].offset;

                size_t align = kdata->alignments[i];
                if (constantMemBytes % align)
                  {
                    constantMemBytes += align - (constantMemBytes % align);
                  }

                /* Copy to constant buffer at current offset */
                result
                    = cuMemcpyDtoDAsync (kdata->constant_mem_base + constantMemBytes,
                                         src, mem->size, stream);
                CUDA_CHECK (result, "cuMemcpyDtoDAsync");

                constantMemOffsets[i] = constantMemBytes;
                params[i] = constantMemOffsets + i;

                constantMemBytes += mem->size;
              }
            else
              {
                assert (arguments[i].is_svm == 0);
                if (arguments[i].value)
                  {
                    cl_mem mem = *(void **)arguments[i].value;
                    params[i] = &mem->device_ptrs[device->global_mem_id].mem_ptr
                                + arguments[i].offset;

                    /* On ARM with USE_HOST_PTR, perform explicit copy to
                     * device */
                    if ((mem->flags & CL_MEM_USE_HOST_PTR) &&
                        !((pocl_cuda_device_data_t *)device->data)->supports_cu_mem_host_register)
                      {
                        cuMemcpyHtoD (*(CUdeviceptr *)(params[i]),
                                      mem->mem_host_ptr, mem->size);
                        cuStreamSynchronize (0);
                      }
                  }
                else
                  {
                    params[i] = &null;
                  }
              }
            break;
          }
        case POCL_ARG_TYPE_IMAGE:
        case POCL_ARG_TYPE_SAMPLER:
          POCL_ABORT ("Unhandled argument type for CUDA\n");
          break;
        }
    }

  if (constantMemBytes > kdata->constant_mem_size)
    POCL_ABORT ("[CUDA] Total constant buffer size %u exceeds %lu allocated\n",
                constantMemBytes, kdata->constant_mem_size);

  unsigned arg_index = meta->num_args;

  if (sharedMemBytes != 0)
    {
      /* Deal with automatic local allocations if there are local function args
       */
      /* TODO: Would be better to remove arguments and make these static GEPs
       */
      for (i = 0; i < meta->num_locals; ++i, ++arg_index)
        {
          size_t size = meta->local_sizes[i];
          size_t align = kdata->alignments[arg_index];
          if (align < 1)
            align = 1;

          /* Pad offset to align memory */
          if (sharedMemBytes % align)
            sharedMemBytes += align - (sharedMemBytes % align);

          sharedMemOffsets[arg_index] = sharedMemBytes;
          sharedMemBytes += size;
          params[arg_index] = sharedMemOffsets + arg_index;
        }
    }

  /* Add global work dimensionality */
  params[arg_index++] = &pc.work_dim;

  /* Add global offsets if necessary */
  if (has_offsets)
    {
      globalOffsets[0] = pc.global_offset[0];
      globalOffsets[1] = pc.global_offset[1];
      globalOffsets[2] = pc.global_offset[2];
      params[arg_index++] = globalOffsets + 0;
      params[arg_index++] = globalOffsets + 1;
      params[arg_index++] = globalOffsets + 2;
    }

  /* Launch kernel */
  result = cuLaunchKernel (function, pc.num_groups[0], pc.num_groups[1],
                           pc.num_groups[2], pc.local_size[0],
                           pc.local_size[1], pc.local_size[2], sharedMemBytes,
                           stream, params, NULL);
  CUDA_CHECK (result, "cuLaunchKernel");
}

void
pocl_cuda_submit_node (_cl_command_node *node, cl_command_queue cq, int locked)
{
  CUresult result;
  CUstream stream = ((pocl_cuda_queue_data_t *)cq->data)->stream;

  if (!locked)
    POCL_LOCK_OBJ (node->sync.event.event);

  pocl_cuda_event_data_t *event_data
      = (pocl_cuda_event_data_t *)node->sync.event.event->data;

  /* Process event dependencies */
  event_node *dep = NULL;
  LL_FOREACH (node->sync.event.event->wait_list, dep)
  {
    /* If it is in the process of completing, just skip it */
    if (dep->event->status <= CL_COMPLETE)
      continue;

    /* Add CUDA event dependency */
    if (dep->event->command_type != CL_COMMAND_USER
        && dep->event->queue->device->ops == cq->device->ops)
      {
        /* Block stream on event, but only for different queues */
        if (dep->event->queue != node->sync.event.event->queue)
          {
            pocl_cuda_event_data_t *dep_data
                = (pocl_cuda_event_data_t *)dep->event->data;

            /* Wait until dependency has finished being submitted */
            while (!dep_data->events_ready)
              ;

            result = cuStreamWaitEvent (stream, dep_data->end, 0);
            CUDA_CHECK (result, "cuStreamWaitEvent");
          }
      }
    else
      {
        if (!((pocl_cuda_queue_data_t *)cq->data)->use_threads)
          POCL_ABORT (
              "Can't handle non-CUDA dependencies without queue threads\n");

        event_data->num_ext_events++;
      }
    }

  /* Wait on flag for external events */
  if (event_data->num_ext_events)
    {
      CUdeviceptr dev_ext_event_flag;
      result = cuMemHostAlloc ((void **)&event_data->ext_event_flag, 4,
                               CU_MEMHOSTALLOC_DEVICEMAP);
      CUDA_CHECK (result, "cuMemAllocHost");

      *event_data->ext_event_flag = 0;

      result = cuMemHostGetDevicePointer (&dev_ext_event_flag,
                                           event_data->ext_event_flag, 0);
      CUDA_CHECK (result, "cuMemHostGetDevicePointer");
      result = cuStreamWaitValue32 (stream, dev_ext_event_flag, 1,
                                    CU_STREAM_WAIT_VALUE_GEQ);
      CUDA_CHECK (result, "cuStreamWaitValue32");
    }

  /* Create and record event for command start if profiling enabled */
  if (cq->properties & CL_QUEUE_PROFILING_ENABLE)
    {
      result = cuEventCreate (&event_data->start, CU_EVENT_DEFAULT);
      CUDA_CHECK (result, "cuEventCreate");
      result = cuEventRecord (event_data->start, stream);
      CUDA_CHECK (result, "cuEventRecord");
    }

  pocl_update_event_submitted (node->sync.event.event);

  POCL_UNLOCK_OBJ (node->sync.event.event);

  cl_event event = node->sync.event.event;
  cl_device_id dev = node->device;
  _cl_command_t *cmd = &node->command;

  switch (node->type)
    {
    case CL_COMMAND_READ_BUFFER:
      pocl_cuda_submit_read (
          stream, cmd->read.dst_host_ptr, cmd->read.src_mem_id->mem_ptr,
          node->command.read.offset, node->command.read.size);
      break;
    case CL_COMMAND_WRITE_BUFFER:
      pocl_cuda_submit_write (
          stream, cmd->write.src_host_ptr, cmd->write.dst_mem_id->mem_ptr,
          node->command.write.offset, node->command.write.size);
      break;
    case CL_COMMAND_COPY_BUFFER:
      {
        pocl_cuda_submit_copy (
            stream, cmd->copy.src_mem_id->mem_ptr, cmd->copy.src_offset,
            cmd->copy.dst_mem_id->mem_ptr, cmd->copy.dst_offset, cmd->copy.size);
        break;
      }
    case CL_COMMAND_READ_BUFFER_RECT:
      pocl_cuda_submit_read_rect (
          stream,
          cmd->read_rect.dst_host_ptr,
          cmd->read_rect.src_mem_id->mem_ptr,
          cmd->read_rect.buffer_origin,
          cmd->read_rect.host_origin,
          cmd->read_rect.region,
          cmd->read_rect.buffer_row_pitch,
          cmd->read_rect.buffer_slice_pitch,
          cmd->read_rect.host_row_pitch,
          cmd->read_rect.host_slice_pitch);
      break;
    case CL_COMMAND_WRITE_BUFFER_RECT:
      pocl_cuda_submit_write_rect (
          stream,
          cmd->write_rect.src_host_ptr,
          cmd->write_rect.dst_mem_id->mem_ptr,
          cmd->write_rect.buffer_origin,
          cmd->write_rect.host_origin,
          cmd->write_rect.region,
          cmd->read_rect.buffer_row_pitch,
          cmd->read_rect.buffer_slice_pitch,
          cmd->read_rect.host_row_pitch,
          cmd->read_rect.host_slice_pitch);
      break;
    case CL_COMMAND_COPY_BUFFER_RECT:
      {
        pocl_cuda_submit_copy_rect (
          stream, dev,
          cmd->copy_rect.src_mem_id->mem_ptr,
          cmd->copy_rect.dst_mem_id->mem_ptr,
          cmd->copy_rect.src_origin,
          cmd->copy_rect.dst_origin,
          cmd->copy_rect.region,
          cmd->copy_rect.src_row_pitch,
          cmd->copy_rect.src_slice_pitch,
          cmd->copy_rect.dst_row_pitch,
          cmd->copy_rect.dst_slice_pitch);
        break;
      }
    case CL_COMMAND_MAP_BUFFER:
      {
        cl_mem buffer = event->mem_objs[0];
        pocl_cuda_submit_map_mem (
            stream, buffer, cmd->map.mem_id, cmd->map.mapping->offset,
            cmd->map.mapping->size, cmd->map.mapping->host_ptr);
        break;
      }
    case CL_COMMAND_UNMAP_MEM_OBJECT:
      {
        cl_mem buffer = event->mem_objs[0];
        assert (buffer->is_image == CL_FALSE);
        pocl_cuda_submit_unmap_mem (
            stream,
            cmd->unmap.mem_id,
            cmd->unmap.mapping->offset,
            cmd->unmap.mapping->size,
            cmd->unmap.mapping->host_ptr,
            cmd->unmap.mapping->map_flags);
        break;
      }
    case CL_COMMAND_NDRANGE_KERNEL:
      pocl_cuda_submit_kernel (stream, node, node->device,
                               node->sync.event.event);
      break;

    case CL_COMMAND_MIGRATE_MEM_OBJECTS:
      switch (cmd->migrate.type)
        {
        case ENQUEUE_MIGRATE_TYPE_D2H:
          {
            cl_mem mem = event->mem_objs[0];
            pocl_cuda_submit_read (stream, mem->mem_host_ptr,
                                   cmd->migrate.mem_id->mem_ptr, 0, mem->size);
            break;
          }
        case ENQUEUE_MIGRATE_TYPE_H2D:
          {
            cl_mem mem = event->mem_objs[0];
            pocl_cuda_submit_write (stream, mem->mem_host_ptr,
                                    cmd->migrate.mem_id->mem_ptr, 0,
                                    mem->size);
            break;
          }
        case ENQUEUE_MIGRATE_TYPE_D2D:
          {
            cl_mem mem = event->mem_objs[0];
            pocl_cuda_submit_copy_p2p (
                stream, cmd->migrate.src_device, cmd->migrate.src_id->mem_ptr,
                0, cq->device, cmd->migrate.dst_id->mem_ptr, 0, mem->size);
            break;
          }
        case ENQUEUE_MIGRATE_TYPE_NOP:
          {
            break;
          }
        }
      break;

    case CL_COMMAND_MARKER:
    case CL_COMMAND_BARRIER:
      break;

    case CL_COMMAND_FILL_BUFFER:
      pocl_cuda_submit_memfill (stream, cmd->memfill.dst_mem_id->mem_ptr,
                                cmd->memfill.size, cmd->memfill.offset,
                                cmd->memfill.pattern,
                                cmd->memfill.pattern_size);
      break;
    case CL_COMMAND_SVM_MAP:
    case CL_COMMAND_SVM_UNMAP:
      /* empty */
      break;

    case CL_COMMAND_SVM_MEMCPY:
      pocl_cuda_svm_copy_async (stream, cmd->svm_memcpy.dst,
                                cmd->svm_memcpy.src, cmd->svm_memcpy.size);
      break;
    case CL_COMMAND_SVM_MEMFILL:
      pocl_cuda_submit_memfill (stream, cmd->svm_fill.svm_ptr,
                                cmd->svm_fill.size, 0, cmd->svm_fill.pattern,
                                cmd->svm_fill.pattern_size);
      break;
    case CL_COMMAND_SVM_FREE:
      if (cmd->svm_free.pfn_free_func)
        {
          cmd->svm_free.pfn_free_func (
              cmd->svm_free.queue, cmd->svm_free.num_svm_pointers,
              cmd->svm_free.svm_pointers, cmd->svm_free.data);
        }
      else
        {
          int i;
          for (i = 0; i < cmd->svm_free.num_svm_pointers; i++)
            {
              void *ptr = cmd->svm_free.svm_pointers[i];
              POCL_LOCK_OBJ (event->context);
              pocl_svm_ptr *tmp = NULL, *item = NULL;
              DL_FOREACH_SAFE (event->context->svm_ptrs, item, tmp)
              {
                if (item->svm_ptr == ptr)
                  {
                    DL_DELETE (event->context->svm_ptrs, item);
                    break;
                  }
              }
              POCL_UNLOCK_OBJ (event->context);
              assert (item);
              POCL_MEM_FREE (item);
              // Leads to 'undefined symbol: POclReleaseContext'
              // POname (clReleaseContext) (event->context);

              dev->ops->svm_free (dev, ptr);
            }
        }
      break;
    case CL_COMMAND_READ_IMAGE:
    case CL_COMMAND_WRITE_IMAGE:
    case CL_COMMAND_COPY_IMAGE:
    case CL_COMMAND_COPY_BUFFER_TO_IMAGE:
    case CL_COMMAND_COPY_IMAGE_TO_BUFFER:
    case CL_COMMAND_FILL_IMAGE:
    case CL_COMMAND_MAP_IMAGE:
    case CL_COMMAND_NATIVE_KERNEL:
    default:
      POCL_ABORT_UNIMPLEMENTED (pocl_command_to_str (node->type));
      break;
    }

  /* Create and record event for command end */
  if (cq->properties & CL_QUEUE_PROFILING_ENABLE)
    result = cuEventCreate (&event_data->end, CU_EVENT_DEFAULT);
  else
    result = cuEventCreate (&event_data->end, CU_EVENT_DISABLE_TIMING);
  CUDA_CHECK (result, "cuEventCreate");
  result = cuEventRecord (event_data->end, stream);
  CUDA_CHECK (result, "cuEventRecord");

  event_data->events_ready = 1;
}

void
pocl_cuda_submit (_cl_command_node *node, cl_command_queue cq)
{
  /* Allocate CUDA event data */
  pocl_cuda_event_data_t *p
      = (pocl_cuda_event_data_t *)calloc (1, sizeof (pocl_cuda_event_data_t));
  node->sync.event.event->data = p;

  if (((pocl_cuda_queue_data_t *)cq->data)->use_threads)
    {

      PTHREAD_CHECK (pthread_cond_init (&p->event_cond, NULL));
      /* Add command to work queue */
      POCL_UNLOCK_OBJ (node->sync.event.event);
      pocl_cuda_queue_data_t *queue_data = (pocl_cuda_queue_data_t *)cq->data;
      PTHREAD_CHECK (pthread_mutex_lock (&queue_data->lock));
      DL_APPEND (queue_data->pending_queue, node);
      PTHREAD_CHECK (pthread_cond_signal (&queue_data->pending_cond));
      PTHREAD_CHECK (pthread_mutex_unlock (&queue_data->lock));
    }
  else
    {
      /* Submit command in this thread */
      cuCtxSetCurrent (((pocl_cuda_device_data_t *)cq->device->data)->context);
      pocl_cuda_submit_node (node, cq, 1);
    }
}

void
pocl_cuda_notify (cl_device_id device, cl_event event, cl_event finished)
{
  /* Ignore CUDA device events, we've already handled these dependencies */
  if (finished->queue && finished->queue->device->ops == device->ops)
    return;

  if (event->status == CL_QUEUED)
    return;

  pocl_cuda_event_data_t *event_data = (pocl_cuda_event_data_t *)event->data;

  assert (event_data);
  assert (event_data->num_ext_events > 0);
  assert (event_data->ext_event_flag);

  /* If dependency failed, so should we */
  /* TODO: This isn't true if this is an implicit dependency */
  if (finished->status < 0)
    event->status = -1;

  /* Decrement external event counter */
  /* Trigger flag if none left */
  if (!--event_data->num_ext_events)
    *event_data->ext_event_flag = 1;
}

void
pocl_cuda_flush (cl_device_id device, cl_command_queue cq)
{
  /* TODO: Something here? */
}

void
pocl_cuda_finalize_command (cl_device_id device, cl_event event)
{
  CUresult result;
  pocl_cuda_event_data_t *event_data = (pocl_cuda_event_data_t *)event->data;

  /* Wait for command to finish */
  cuCtxSetCurrent (((pocl_cuda_device_data_t *)device->data)->context);
  result = cuEventSynchronize (event_data->end);
  CUDA_CHECK (result, "cuEventSynchronize");

  if (event->command_type == CL_COMMAND_NDRANGE_KERNEL
      || event->command_type == CL_COMMAND_TASK)
    {
      if (!((pocl_cuda_device_data_t *)device->data)->supports_cu_mem_host_register)
        {
          /* On ARM with USE_HOST_PTR, perform explict copies back from device */
          cl_kernel kernel = event->command->command.run.kernel;
          pocl_argument *arguments = event->command->command.run.arguments;
          unsigned i;
          pocl_kernel_metadata_t *meta = kernel->meta;
          for (i = 0; i < meta->num_args; i++)
            {
              if (meta->arg_info[i].type == POCL_ARG_TYPE_POINTER)
                {
                  if (!ARG_IS_LOCAL (meta->arg_info[i]) && arguments[i].value)
                    {
                      cl_mem mem = *(void **)arguments[i].value;
                      if (mem->flags & CL_MEM_USE_HOST_PTR)
                        {
                          CUdeviceptr ptr
                              = (CUdeviceptr)mem->device_ptrs[device->global_mem_id]
                                    .mem_ptr;
                          cuMemcpyDtoH (mem->mem_host_ptr, ptr, mem->size);
                          cuStreamSynchronize (0);
                        }
                    }
                }
            }
        }
    }

  /* Handle failed events */

  pocl_update_event_running (event);
  if (event->status < 0)
    pocl_update_event_failed (event);
  else
    POCL_UPDATE_EVENT_COMPLETE_MSG (event, "CUDA event");
}

void
pocl_cuda_update_event (cl_device_id device, cl_event event)
{
  if ((event->status == CL_COMPLETE)
      && (event->queue->properties & CL_QUEUE_PROFILING_ENABLE))
    {
      /* Update timing info with CUDA event timers if profiling enabled */
      /* CUDA doesn't provide a way to get event timestamps directly,
       * only the elapsed time between two events. We use the elapsed
       * time from the epoch event enqueued on device creation to get
       * the actual timestamps.
       * More specifically, we measure the time between the epoch event
       * and the start event. This results in the start time. Then we
       * take the elapsed time between the start and end event to
       * compute the end time. Measuring the end time relative to the
       * epoch event may result in unprecise measurements due to the
       * usage of float by CUDA. */

      float diff;
      CUresult result;
      pocl_cuda_event_data_t *event_data
          = (pocl_cuda_event_data_t *)event->data;
      cl_ulong epoch = ((pocl_cuda_device_data_t *)device->data)->epoch;

      result = cuEventElapsedTime (
          &diff, ((pocl_cuda_device_data_t *)device->data)->epoch_event,
          event_data->start);
      CUDA_CHECK (result, "cuEventElapsedTime");
      event->time_start = epoch + (cl_ulong)(diff * 1e6);

      result = cuEventElapsedTime (
          &diff, event_data->start, event_data->end);
      CUDA_CHECK (result, "cuEventElapsedTime");
      event->time_end = event->time_start + (cl_ulong)(diff * 1e6);
    }
}

void
pocl_cuda_wait_event_recurse (cl_device_id device, cl_event event)
{
  while (event->wait_list)
    pocl_cuda_wait_event_recurse (device, event->wait_list->event);

  if (event->status > CL_COMPLETE)
    pocl_cuda_finalize_command (device, event);
}

void
pocl_cuda_notify_event_finished (cl_event event)
{
  pocl_cuda_event_data_t *e_d = (pocl_cuda_event_data_t *)event->data;

  if (((pocl_cuda_queue_data_t *)event->queue->data)->use_threads)
    PTHREAD_CHECK (pthread_cond_broadcast (&e_d->event_cond));
}

void
pocl_cuda_wait_event (cl_device_id device, cl_event event)
{
  pocl_cuda_event_data_t *e_d = (pocl_cuda_event_data_t *)event->data;

  if (((pocl_cuda_queue_data_t *)event->queue->data)->use_threads)
    {
      /* Wait until background thread marks command as complete */
      POCL_LOCK_OBJ (event);
      while (event->status > CL_COMPLETE)
        {
          PTHREAD_CHECK (
              pthread_cond_wait (&e_d->event_cond, &event->pocl_lock));
        }
      POCL_UNLOCK_OBJ (event);
    }
  else
    {
      /* Recursively finalize commands in this thread */
      pocl_cuda_wait_event_recurse (device, event);
    }
}

void
pocl_cuda_free_event_data (cl_event event)
{
  if (event->data)
    {
      pocl_cuda_event_data_t *event_data
          = (pocl_cuda_event_data_t *)event->data;
      PTHREAD_CHECK (pthread_cond_destroy (&event_data->event_cond));
      if (event->queue->properties & CL_QUEUE_PROFILING_ENABLE)
        cuEventDestroy (event_data->start);
      cuEventDestroy (event_data->end);
      if (event_data->ext_event_flag)
        {
          CUresult result = cuMemFreeHost (event_data->ext_event_flag);
          CUDA_CHECK (result, "cuMemFreeHost");
        }
      free (event->data);
    }
}

void
pocl_cuda_join (cl_device_id device, cl_command_queue cq)
{
  /* Grab event at end of queue */
  POCL_LOCK_OBJ (cq);
  cl_event event = cq->last_event.event;
  if (!event)
    {
      POCL_UNLOCK_OBJ (cq);
      return;
    }
  POname (clRetainEvent) (event);
  POCL_UNLOCK_OBJ (cq);

  pocl_cuda_wait_event (device, event);

  POname (clReleaseEvent) (event);
}

void *
pocl_cuda_submit_thread (void *data)
{
  pocl_cuda_queue_data_t *queue_data = (pocl_cuda_queue_data_t *)data;

  cl_command_queue queue = queue_data->queue;
  if (queue)
    cuCtxSetCurrent (
        ((pocl_cuda_device_data_t *)queue->device->data)->context);
  else
    /* This queue has already been released */
    return NULL;

  while (1)
    {
      /* Attempt to get next command from work queue */
      _cl_command_node *node = NULL;
      PTHREAD_CHECK (pthread_mutex_lock (&queue_data->lock));
      if (!queue_data->queue)
        {
          PTHREAD_CHECK (pthread_mutex_unlock (&queue_data->lock));
          break;
        }
      if (!queue_data->pending_queue)
        {
          PTHREAD_CHECK (pthread_cond_wait (&queue_data->pending_cond,
                                            &queue_data->lock));
        }
      if (queue_data->pending_queue)
        {
          node = queue_data->pending_queue;
          DL_DELETE (queue_data->pending_queue, node);
        }
      PTHREAD_CHECK (pthread_mutex_unlock (&queue_data->lock));

      /* Submit command, if we found one */
      if (node)
        {
          pocl_cuda_submit_node (node, queue_data->queue, 0);

          /* Add command to running queue */
          PTHREAD_CHECK (pthread_mutex_lock (&queue_data->lock));
          DL_APPEND (queue_data->running_queue, node);
          PTHREAD_CHECK (pthread_cond_signal (&queue_data->running_cond));
          PTHREAD_CHECK (pthread_mutex_unlock (&queue_data->lock));
        }
    }

  return NULL;
}

void *
pocl_cuda_finalize_thread (void *data)
{
  pocl_cuda_queue_data_t *queue_data = (pocl_cuda_queue_data_t *)data;

  cl_command_queue queue = queue_data->queue;
  if (queue)
    cuCtxSetCurrent (
        ((pocl_cuda_device_data_t *)queue->device->data)->context);
  else
    /* This queue has already been released */
    return NULL;

  while (1)
    {
      /* Attempt to get next node from running queue */
      _cl_command_node *node = NULL;
      PTHREAD_CHECK (pthread_mutex_lock (&queue_data->lock));
      if (!queue_data->queue)
        {
          PTHREAD_CHECK (pthread_mutex_unlock (&queue_data->lock));
          break;
        }
      if (!queue_data->running_queue)
        {
          PTHREAD_CHECK (pthread_cond_wait (&queue_data->running_cond,
                                            &queue_data->lock));
        }
      if (queue_data->running_queue)
        {
          node = queue_data->running_queue;
          DL_DELETE (queue_data->running_queue, node);
        }
      PTHREAD_CHECK (pthread_mutex_unlock (&queue_data->lock));

      /* Wait for command to finish, if we found one */
      if (node)
        pocl_cuda_finalize_command (queue->device, node->sync.event.event);
    }

  return NULL;
}

char* pocl_cuda_init_build(void *data)
{
    return strdup("-mllvm --nvptx-short-ptr");
<<<<<<< HEAD
#endif
}

/****** SVM callbacks *****/

void *
pocl_cuda_svm_alloc (cl_device_id dev, cl_svm_mem_flags flags, size_t size)
{
  POCL_MSG_PRINT_CUDA ("SVM cuMemAllocManaged %lu\n", size);
  if ((flags & CL_MEM_SVM_FINE_GRAIN_BUFFER)
      && ((dev->svm_caps & CL_DEVICE_SVM_FINE_GRAIN_BUFFER) == 0))
    {
      POCL_MSG_ERR (
          "This device does not support SVM fine-grained buffers.\n");
      return NULL;
    }

  CUdeviceptr dptr;
  CUresult res;
  res = cuMemAllocManaged (&dptr, size, CU_MEM_ATTACH_GLOBAL);
  CUDA_CHECK (res, "cuMemAllocManaged");
  return (void *)dptr;
}

void
pocl_cuda_svm_free (cl_device_id dev, void *svm_ptr)
{
  POCL_MSG_PRINT_CUDA ("SVM cuMemFree %p\n", svm_ptr);
  CUresult res;
  res = cuMemFree ((CUdeviceptr)svm_ptr);
  CUDA_CHECK (res, "cuMemFree");
}

void
pocl_cuda_svm_copy (cl_device_id dev, void *__restrict__ dst,
                    const void *__restrict__ src, size_t size)
{
  POCL_MSG_PRINT_CUDA ("SVM cuMemcpy %p -> %p, %lu bytes\n", src, dst, size);
  CUresult res;
  res = cuMemcpy ((CUdeviceptr)dst, (CUdeviceptr)src, size);
  CUDA_CHECK (res, "cuMemcpy");
}

void
pocl_cuda_svm_copy_async (CUstream stream, void *__restrict__ dst,
                          const void *__restrict__ src, size_t size)
{
  POCL_MSG_PRINT_CUDA ("SVM cuMemcpyAsync %p -> %p, %lu bytes\n", src, dst,
                       size);

  CUresult res;
  res = cuMemcpyAsync ((CUdeviceptr)dst, (CUdeviceptr)src, size, stream);
  CUDA_CHECK (res, "cuMemcpyAsync");
}

void
pocl_cuda_svm_fill (cl_device_id dev, void *__restrict__ svm_ptr, size_t size,
                    void *__restrict__ pattern, size_t pattern_size)
{
  POCL_MSG_PRINT_CUDA ("SVM MEMFILL %p \n", svm_ptr);

  pocl_cuda_submit_memfill (0, svm_ptr, size, 0, pattern, pattern_size);
=======
>>>>>>> bd09c6bd
}<|MERGE_RESOLUTION|>--- conflicted
+++ resolved
@@ -2375,8 +2375,6 @@
 char* pocl_cuda_init_build(void *data)
 {
     return strdup("-mllvm --nvptx-short-ptr");
-<<<<<<< HEAD
-#endif
 }
 
 /****** SVM callbacks *****/
@@ -2438,6 +2436,4 @@
   POCL_MSG_PRINT_CUDA ("SVM MEMFILL %p \n", svm_ptr);
 
   pocl_cuda_submit_memfill (0, svm_ptr, size, 0, pattern, pattern_size);
-=======
->>>>>>> bd09c6bd
 }