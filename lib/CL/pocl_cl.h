/* pocl_cl.h - local runtime library declarations.

   Copyright (c) 2011 Universidad Rey Juan Carlos
                 2011-2012 Pekka Jääskeläinen
   
   Permission is hereby granted, free of charge, to any person obtaining a copy
   of this software and associated documentation files (the "Software"), to deal
   in the Software without restriction, including without limitation the rights
   to use, copy, modify, merge, publish, distribute, sublicense, and/or sell
   copies of the Software, and to permit persons to whom the Software is
   furnished to do so, subject to the following conditions:
   
   The above copyright notice and this permission notice shall be included in
   all copies or substantial portions of the Software.
   
   THE SOFTWARE IS PROVIDED "AS IS", WITHOUT WARRANTY OF ANY KIND, EXPRESS OR
   IMPLIED, INCLUDING BUT NOT LIMITED TO THE WARRANTIES OF MERCHANTABILITY,
   FITNESS FOR A PARTICULAR PURPOSE AND NONINFRINGEMENT. IN NO EVENT SHALL THE
   AUTHORS OR COPYRIGHT HOLDERS BE LIABLE FOR ANY CLAIM, DAMAGES OR OTHER
   LIABILITY, WHETHER IN AN ACTION OF CONTRACT, TORT OR OTHERWISE, ARISING FROM,
   OUT OF OR IN CONNECTION WITH THE SOFTWARE OR THE USE OR OTHER DEALINGS IN
   THE SOFTWARE.
*/

#ifndef POCL_CL_H
#define POCL_CL_H

#include "config.h"
#include <assert.h>
#include <stdio.h>
#ifndef _MSC_VER
#  include <ltdl.h>
#else
#  include "vccompat.hpp"
#endif
#include <pthread.h>
#ifdef HAVE_CLOCK_GETTIME
#include <time.h>
#endif

#define CL_USE_DEPRECATED_OPENCL_1_1_APIS
#ifdef BUILD_ICD
#  include "pocl_icd.h"
#endif
#include "pocl.h"
#include "pocl_hash.h"

#define POCL_FILENAME_LENGTH 1024

#define POCL_BUILD "pocl-build"
#define POCL_KERNEL "pocl-kernel"
#define POCL_WORKGROUP "pocl-workgroup"

/* The filename in which the program source is stored in the program's temp dir. */
#define POCL_PROGRAM_CL_FILENAME "program.cl"
/* The filename in which the program LLVM bc is stored in the program's temp dir. */
#define POCL_PROGRAM_BC_FILENAME "program.bc"
/* The filename in which the work group (parallelizable) kernel LLVM bc is stored in 
   the kernel's temp dir. */
#define POCL_PARALLEL_BC_FILENAME   "parallel.bc"
#define POCL_BUILDLOG_FILENAME      "build.log"
#define POCL_LAST_ACCESSED_FILENAME "last_accessed"

#if __STDC_VERSION__ < 199901L
# if __GNUC__ >= 2
#  define __func__ __PRETTY_FUNCTION__
# else
#  define __func__ UNKNOWN_FUNCTION
# endif
#endif

#ifdef CLANGXX
#define LINK_CMD CLANGXX
#else
#define LINK_CMD CLANG
#endif

/* Debugging macros. Also macros for marking unimplemented parts of specs or
   untested parts of the implementation. */

#define POCL_ABORT_UNIMPLEMENTED(MSG)                                   \
    do {                                                                \
        fprintf(stderr,"%s is unimplemented (%s:%d)\n", MSG, __FILE__, __LINE__);  \
        exit(2);                                                        \
    } while (0) 

#define POCL_WARN_UNTESTED()                                            \
    do {                                                                \
        fprintf(stderr, "pocl warning: encountered untested part of the implementation in %s:%d\n", __FILE__, __LINE__); \
    } while (0) 

#define POCL_WARN_INCOMPLETE()                                            \
    do {                                                                \
        fprintf(stderr, "pocl warning: encountered incomplete implementation in %s:%d\n", __FILE__, __LINE__); \
    } while (0) 

#define POCL_ABORT(__MSG__)                                      \
    do {                                                                \
        fprintf(stderr, __MSG__); \
        exit(2);                                                        \
    } while (0) 

#define POCL_ERROR(x) do { if (errcode_ret != NULL) {*errcode_ret = (x); } return NULL; } while (0)
#define POCL_SUCCESS() do { if (errcode_ret != NULL) {*errcode_ret = CL_SUCCESS; } } while (0)


#ifdef POCL_DEBUG_MESSAGES

extern int pocl_debug_messages;

  #ifdef HAVE_CLOCK_GETTIME

  extern struct timespec pocl_debug_timespec;
  #define POCL_MSG_PRINT_INFO(...)                                            \
    do {                                                                      \
    if (pocl_debug_messages) {                                                \
      clock_gettime(CLOCK_REALTIME, &pocl_debug_timespec);                    \
      fprintf(stderr, "[%li.%li] POCL: in function %s"                  \
      " at line %u:", (long)pocl_debug_timespec.tv_sec, (long)pocl_debug_timespec.tv_nsec, \
        __func__, __LINE__);                                                  \
      fprintf(stderr, __VA_ARGS__);                                           \
    }                                                                         \
  } while(0)

  #define POCL_MSG_PRINT(TYPE, ERRCODE, ...)                                  \
    do {                                                                      \
    if (pocl_debug_messages) {                                                \
      clock_gettime(CLOCK_REALTIME, &pocl_debug_timespec);                    \
      fprintf(stderr, "[%li.%li] POCL: " TYPE ERRCODE " in function %s"       \
      " at line %u: \n", (long)pocl_debug_timespec.tv_sec, (long)pocl_debug_timespec.tv_nsec, \
        __func__, __LINE__);                                                  \
      fprintf(stderr, __VA_ARGS__);                                           \
    }                                                                         \
  } while(0)

  #else

  #define POCL_MSG_PRINT(TYPE, ERRCODE, ...)                                  \
    do {                                                                      \
    if (pocl_debug_messages) {                                                \
      fprintf(stderr, "** POCL ** : " TYPE ERRCODE " in function %s"          \
      " at line %u: \n",  __func__, __LINE__);                                \
      fprintf(stderr, __VA_ARGS__);                                           \
    }                                                                         \
  } while(0)

  #endif


#define POCL_MSG_WARN(...) POCL_MSG_PRINT("WARNING", "", __VA_ARGS__)
#define POCL_MSG_ERR(...) POCL_MSG_PRINT("ERROR", "", __VA_ARGS__)

#else

#define POCL_MSG_WARN(...)
#define POCL_MSG_ERR(...)
#define POCL_MSG_PRINT(...)
#define POCL_MSG_PRINT_INFO(...)

#endif


#define POCL_GOTO_ERROR_ON(cond, err_code, ...)                             \
  if (cond)                                                                 \
    {                                                                       \
      POCL_MSG_PRINT("ERROR : ", #err_code, __VA_ARGS__);                   \
      errcode = err_code;                                                   \
      goto ERROR;                                                           \
    }                                                                       \

#define POCL_RETURN_ERROR_ON(cond, err_code, ...)                           \
  if (cond)                                                                 \
    {                                                                       \
      POCL_MSG_PRINT("ERROR : ", #err_code, __VA_ARGS__);                   \
      return err_code;                                                      \
    }                                                                       \

#define POCL_RETURN_ERROR_COND(cond, err_code)                              \
  if (cond)                                                                 \
    {                                                                       \
      POCL_MSG_PRINT("ERROR : ", #err_code, "%s\n", #cond);                 \
      return err_code;                                                      \
    }                                                                       \

#define POCL_GOTO_ERROR_COND(cond, err_code)                                \
  if (cond)                                                                 \
    {                                                                       \
      POCL_MSG_PRINT("ERROR : ", #err_code, "%s\n", #cond);                 \
      errcode = err_code;                                                   \
      goto ERROR;                                                           \
    }                                                                       \

typedef pthread_mutex_t pocl_lock_t;
#define POCL_LOCK_INITIALIZER PTHREAD_MUTEX_INITIALIZER

/* Generic functionality for handling different types of 
   OpenCL (host) objects. */

#define POCL_LOCK(__LOCK__) pthread_mutex_lock (&(__LOCK__))
#define POCL_UNLOCK(__LOCK__) pthread_mutex_unlock (&(__LOCK__))
#define POCL_INIT_LOCK(__LOCK__) pthread_mutex_init (&(__LOCK__), NULL)
#define POCL_DESTROY_LOCK(__LOCK__) pthread_mutex_destroy (&(__LOCK__))

#define POCL_LOCK_OBJ(__OBJ__) POCL_LOCK((__OBJ__)->pocl_lock)
#define POCL_UNLOCK_OBJ(__OBJ__) POCL_UNLOCK((__OBJ__)->pocl_lock)

#define POCL_RELEASE_OBJECT(__OBJ__, __NEW_REFCOUNT__)  \
  do {                                                  \
    POCL_LOCK_OBJ (__OBJ__);                            \
    __NEW_REFCOUNT__ = --(__OBJ__)->pocl_refcount;      \
    POCL_UNLOCK_OBJ (__OBJ__);                          \
    if (__NEW_REFCOUNT__ == 0) POCL_DESTROY_LOCK ((__OBJ__)->pocl_lock); \
  } while (0)

#define POCL_RETAIN_OBJECT(__OBJ__)             \
  do {                                          \
    POCL_LOCK_OBJ (__OBJ__);                    \
    (__OBJ__)->pocl_refcount++;                   \
    POCL_UNLOCK_OBJ (__OBJ__);                  \
  } while (0)

/* The reference counter is initialized to 1,
   when it goes to 0 object can be freed. */
#define POCL_INIT_OBJECT_NO_ICD(__OBJ__)         \
  do {                                           \
    POCL_INIT_LOCK ((__OBJ__)->pocl_lock);         \
    (__OBJ__)->pocl_refcount = 1;                  \
  } while (0)

#define POCL_MEM_FREE(F_PTR)                      \
  do {                                            \
      free((F_PTR));                              \
      (F_PTR) = NULL;                             \
  } while (0)

#ifdef BUILD_ICD
/* Most (all?) object must also initialize the ICD field */
#  define POCL_INIT_OBJECT(__OBJ__)                \
    do {                                           \
      POCL_INIT_OBJECT_NO_ICD(__OBJ__);            \
      POCL_INIT_ICD_OBJECT(__OBJ__);               \
    } while (0)
#else
#  define POCL_INIT_OBJECT(__OBJ__)                \
      POCL_INIT_OBJECT_NO_ICD(__OBJ__)
#endif

/* Declares the generic pocl object attributes inside a struct. */
#define POCL_OBJECT \
  pocl_lock_t pocl_lock; \
  int pocl_refcount 

#define POCL_OBJECT_INIT \
  POCL_LOCK_INITIALIZER, 0

#ifdef __APPLE__
/* Note: OSX doesn't support aliases because it doesn't use ELF */

#  ifdef BUILD_ICD
#    error "ICD not supported on OSX"
#  endif
#  define POname(name) name
#  define POdeclsym(name)
#  define POsym(name)
#  define POsymAlways(name)

#elif defined(_MSC_VER)
/* Visual Studio does not support this magic either */
#  define POname(name) name
#  define POdeclsym(name)
#  define POsym(name)
#  define POsymAlways(name)
#  define POdeclsym(name)

#else
/* Symbol aliases are supported */

#  define POname(name) PO##name
#  define POdeclsym(name)			\
  __typeof__(name) PO##name __attribute__((visibility("hidden")));
#  define POCL_ALIAS_OPENCL_SYMBOL(name)                                \
  __typeof__(name) name __attribute__((alias ("PO" #name), visibility("default")));
#  define POsymAlways(name) POCL_ALIAS_OPENCL_SYMBOL(name)
#  ifdef DIRECT_LINKAGE
#    define POsym(name) POCL_ALIAS_OPENCL_SYMBOL(name)
#  else
#    define POsym(name)
#  endif

#endif

/* The ICD compatibility part. This must be first in the objects where
 * it is used (as the ICD loader assumes that)*/
#ifdef BUILD_ICD
#  define POCL_ICD_OBJECT struct _cl_icd_dispatch *dispatch;
#  define POsymICD(name) POsym(name)
#  define POdeclsymICD(name) POdeclsym(name)
#else
#  define POCL_ICD_OBJECT
#  define POsymICD(name)
#  define POdeclsymICD(name)
#endif

#include "pocl_intfn.h"

/* fields for cl_kernel -> has_arg_metadata */
#define POCL_HAS_KERNEL_ARG_ADDRESS_QUALIFIER  1
#define POCL_HAS_KERNEL_ARG_ACCESS_QUALIFIER   2
#define POCL_HAS_KERNEL_ARG_TYPE_NAME          4
#define POCL_HAS_KERNEL_ARG_TYPE_QUALIFIER     8
#define POCL_HAS_KERNEL_ARG_NAME               16

struct pocl_argument {
  size_t size;
  void *value;
};

/**
 * Enumeration for kernel argument types
 */
typedef enum {
  POCL_ARG_TYPE_NONE = 0,
  POCL_ARG_TYPE_POINTER = 1,
  POCL_ARG_TYPE_IMAGE = 2,
  POCL_ARG_TYPE_SAMPLER = 3,
} pocl_argument_type;

struct pocl_argument_info {
  pocl_argument_type type;
  char is_local;
  char is_set;
  cl_kernel_arg_address_qualifier address_qualifier;
  cl_kernel_arg_access_qualifier access_qualifier;
  char* type_name;
  cl_kernel_arg_type_qualifier type_qualifier;
  char* name;
};

struct pocl_device_ops {
  char *device_name;
  void (*init_device_infos) (struct _cl_device_id*);
  /* implementation */
  void (*uninit) (cl_device_id device);
  unsigned int (*probe) (struct pocl_device_ops *ops);
  void (*init) (cl_device_id device, const char *parameters);
  cl_int (*alloc_mem_obj) (cl_device_id device, cl_mem mem_obj);
  void *(*create_sub_buffer) (void *data, void* buffer, size_t origin, size_t size);
  void (*free) (void *data, cl_mem_flags flags, void *ptr);
  void (*read) (void *data, void *host_ptr, const void *device_ptr, size_t cb);
  void (*read_rect) (void *data, void *host_ptr, void *device_ptr,
                     const size_t *buffer_origin,
                     const size_t *host_origin, 
                     const size_t *region,
                     size_t buffer_row_pitch,
                     size_t buffer_slice_pitch,
                     size_t host_row_pitch,
                     size_t host_slice_pitch);
  void (*write) (void *data, const void *host_ptr, void *device_ptr, size_t cb);
  void (*write_rect) (void *data, const void *host_ptr, void *device_ptr,
                      const size_t *buffer_origin,
                      const size_t *host_origin, 
                      const size_t *region,
                      size_t buffer_row_pitch,
                      size_t buffer_slice_pitch,
                      size_t host_row_pitch,
                      size_t host_slice_pitch);
  void (*copy) (void *data, const void *src_ptr,  void *__restrict__ dst_ptr, size_t cb);
  void (*copy_rect) (void *data, const void *src_ptr, void *dst_ptr,
                     const size_t *src_origin,
                     const size_t *dst_origin, 
                     const size_t *region,
                     size_t src_row_pitch,
                     size_t src_slice_pitch,
                     size_t dst_row_pitch,
                     size_t dst_slice_pitch);

void (*fill_rect) (void *data,
                   void *__restrict__ const device_ptr,
                   const size_t *__restrict__ const buffer_origin,
                   const size_t *__restrict__ const region,
                   size_t const buffer_row_pitch,
                   size_t const buffer_slice_pitch,
                   void *fill_pixel,
                   size_t pixel_size);

  /* Maps 'size' bytes of device global memory at buf_ptr + offset to 
     host-accessible memory. This might or might not involve copying 
     the block from the device. */
  void* (*map_mem) (void *data, void *buf_ptr, size_t offset, size_t size, void *host_ptr);
  void* (*unmap_mem) (void *data, void *host_ptr, void *device_start_ptr, size_t size);
  
  void (*compile_submitted_kernels) (_cl_command_node* cmd);
  void (*run) (void *data, _cl_command_node* cmd);
  void (*run_native) (void *data, _cl_command_node* cmd);

  cl_ulong (*get_timer_value) (void *data); /* The current device timer value in nanoseconds. */

  /* Perform initialization steps and can return additional
     build options that are required for the device. The caller
     owns the returned string. */
  char* (*init_build) 
  (void *data, 
   const char *dev_tmpdir);

  void (*build_hash) (void *data, SHA1_CTX *build_hash);

    /* return supported image formats */
  cl_int (*get_supported_image_formats) (cl_mem_flags flags,
                                         const cl_image_format **image_formats,
                                         cl_int *num_image_formats);
};

struct _cl_device_id {
  POCL_ICD_OBJECT
  POCL_OBJECT;
  /* queries */
  cl_device_type type;
  cl_uint vendor_id;
  cl_uint max_compute_units;
  cl_uint max_work_item_dimensions;
  size_t max_work_item_sizes[3];
  size_t max_work_group_size;
  size_t preferred_wg_size_multiple;
  cl_uint preferred_vector_width_char;
  cl_uint preferred_vector_width_short;
  cl_uint preferred_vector_width_int;
  cl_uint preferred_vector_width_long;
  cl_uint preferred_vector_width_float;
  cl_uint preferred_vector_width_double;
  cl_uint preferred_vector_width_half;
  cl_uint native_vector_width_char;
  cl_uint native_vector_width_short;
  cl_uint native_vector_width_int;
  cl_uint native_vector_width_long;
  cl_uint native_vector_width_float;
  cl_uint native_vector_width_double;
  cl_uint native_vector_width_half;
  cl_uint max_clock_frequency;
  cl_uint address_bits;
  cl_ulong max_mem_alloc_size;
  cl_bool image_support;
  cl_uint max_read_image_args;
  cl_uint max_write_image_args;
  size_t image2d_max_width;
  size_t image2d_max_height;
  size_t image3d_max_width;
  size_t image3d_max_height;
  size_t image3d_max_depth;
  size_t image_max_buffer_size;
  size_t image_max_array_size;
  cl_uint max_samplers;
  size_t max_parameter_size;
  cl_uint mem_base_addr_align;
  cl_uint min_data_type_align_size;
  cl_device_fp_config half_fp_config;
  cl_device_fp_config single_fp_config;
  cl_device_fp_config double_fp_config;
  cl_device_mem_cache_type global_mem_cache_type;
  cl_uint global_mem_cacheline_size;
  cl_ulong global_mem_cache_size;
  cl_ulong global_mem_size;
  cl_ulong max_constant_buffer_size;
  cl_uint max_constant_args;
  cl_device_local_mem_type local_mem_type;
  cl_ulong local_mem_size;
  cl_bool error_correction_support;
  cl_bool host_unified_memory;
  size_t profiling_timer_resolution;
  cl_bool endian_little;
  cl_bool available;
  cl_bool compiler_available;
  cl_device_exec_capabilities execution_capabilities;
  cl_command_queue_properties queue_properties;
  cl_platform_id platform;
  cl_device_partition_property device_partition_properties[1];
  size_t printf_buffer_size;
  char *short_name;
  char *long_name;
<<<<<<< HEAD
  char *cache_dir_name;
=======
  cl_device_id parent_device;
>>>>>>> 413d1259

  char *vendor;
  char *driver_version;
  char *profile;
  char *version;
  char *extensions;
 
  void *data;
  const char* llvm_target_triplet; /* the llvm target triplet to use */
  const char* llvm_cpu; /* the llvm CPU variant to use */
  /* A running number (starting from zero) across all the device instances. Used for 
     indexing  arrays in data structures with device specific entries. */
  int dev_id;
  int global_mem_id; /* identifier for device global memory */
  int has_64bit_long;  /* Does the device have 64bit longs */

  struct pocl_device_ops *ops; /* Device operations, shared amongst same devices */
};

struct _cl_platform_id {
  POCL_ICD_OBJECT
}; 

struct _cl_context {
  POCL_ICD_OBJECT
  POCL_OBJECT;
  /* queries */
  cl_device_id *devices;
  cl_context_properties *properties;
  /* implementation */
  unsigned num_devices;
  unsigned num_properties;
  /* some OpenCL apps (AMD OpenCL SDK at least) use a trial-error 
     approach for creating a context with a device type, and call 
     clReleaseContext for the result regardless if it failed or not. 
     Returns a valid = 0 context in that case.  */
  char valid;
};

struct _cl_command_queue {
  POCL_ICD_OBJECT
  POCL_OBJECT;
  /* queries */
  cl_context context;
  cl_device_id device;
  cl_command_queue_properties properties;
  /* implementation */
  _cl_command_node *root;
};

/* memory identifier: id to point the global memory where memory resides 
                      + pointer to actual data */
typedef struct _pocl_mem_identifier{
  int global_mem_id;
  void* mem_ptr;
} pocl_mem_identifier;

typedef struct _cl_mem cl_mem_t;
struct _cl_mem {
  POCL_ICD_OBJECT
  POCL_OBJECT;
  /* queries */
  cl_mem_object_type type;
  cl_mem_flags flags;
  size_t size;
  void *mem_host_ptr;
  cl_uint map_count;
  cl_context context;
  /* implementation */
  /* The device-specific pointers to the buffer for all
     device ids the buffer was allocated to. This can be a
     direct pointer to the memory of the buffer or a pointer to
     a book keeping structure. This always contains
     as many pointers as there are devices in the system, even
     though the buffer was not allocated for all.
     The location of the device's buffer ptr is determined by
     the device's dev_id. */
  pocl_mem_identifier *device_ptrs;
  /* A linked list of regions of the buffer mapped to the 
     host memory */
  mem_mapping_t *mappings;
  /* in case this is a sub buffer, this points to the parent
     buffer */
  cl_mem_t *parent;
  /* Image flags */
  cl_bool                 is_image;
  cl_channel_order        image_channel_order;
  cl_channel_type         image_channel_data_type;
  size_t                  image_width;
  size_t                  image_height;
  size_t                  image_depth;
  size_t                  image_array_size;
  size_t                  image_row_pitch;
  size_t                  image_slice_pitch;
  size_t                  image_elem_size;
  size_t                  image_channels;
  cl_uint                 num_mip_levels;
  cl_uint                 num_samples;
  cl_mem                  buffer;
};

struct _cl_program {
  POCL_ICD_OBJECT
  POCL_OBJECT;
  /* queries */
  cl_context context;
  cl_uint num_devices;
  cl_device_id *devices;
  /* all the program sources appended together, terminated with a zero */
  char *source;
  /* The options in the last clBuildProgram call for this Program. */
  char *compiler_options;
  /* The binaries for each device. Currently the binary is directly the
     sequential bitcode produced from the kernel sources.*/
  size_t *binary_sizes; 
  unsigned char **binaries; 
  /* Cache directory where program files will reside. */
  char *cache_dir;
  /* implementation */
  cl_kernel kernels;
  /* program hash after build */
  uint8_t build_hash[SHA1_DIGEST_SIZE];
  /* Used to store the llvm IR of the build to save disk I/O. */
  void **llvm_irs;
  /* Use to store build status */
  cl_build_status build_status;
};

struct _cl_kernel {
  POCL_ICD_OBJECT
  POCL_OBJECT;
  /* queries */
  char *function_name;
  char *name;
  cl_uint num_args;
  cl_context context;
  cl_program program;
  /* implementation */
  lt_dlhandle dlhandle;
  struct pocl_argument_info *arg_info;
  cl_bitfield has_arg_metadata;
  cl_uint num_locals;
  int *reqd_wg_size;
  /* The kernel arguments that are set with clSetKernelArg().
     These are copied to the command queue command at enqueue. */
  struct pocl_argument *dyn_arguments;
  struct _cl_kernel *next;
};

typedef struct event_callback_item event_callback_item;
struct event_callback_item
{
  void (*callback_function) (cl_event, cl_int, void*);
  void *user_data;
  cl_int trigger_status;
  struct event_callback_item *next;
};

typedef struct _cl_event _cl_event;
struct _cl_event {
  POCL_ICD_OBJECT
  POCL_OBJECT;
  cl_command_queue queue;
  cl_command_type command_type;

  /* list of callback functions */
  event_callback_item* callback_list;

  /* The execution status of the command this event is monitoring. */
  cl_int status;

  /* Profiling data: time stamps of the different phases of execution. */
  cl_ulong time_queue;  /* the enqueue time */
  cl_ulong time_submit; /* the time the command was submitted to the device */
  cl_ulong time_start;  /* the time the command actually started executing */
  cl_ulong time_end;    /* the finish time of the command */   

  /* impicit event = an event for pocl's internal use, not visible to user */
  int implicit_event;
  _cl_event * volatile next;
};

typedef struct _cl_sampler cl_sampler_t;

struct _cl_sampler {
  POCL_ICD_OBJECT
  cl_bool             normalized_coords;
  cl_addressing_mode  addressing_mode;
  cl_filter_mode      filter_mode;
};

#define POCL_UPDATE_EVENT_QUEUED(__event, __cq)                         \
  do {                                                                  \
    if ((__event) != NULL && (*(__event)) != NULL)                      \
      {                                                                 \
        (*(__event))->status = CL_QUEUED;                               \
        if ((__cq)->properties & CL_QUEUE_PROFILING_ENABLE)             \
          (*(__event))->time_queue =                                    \
            (__cq)->device->ops->get_timer_value((__cq)->device->data);      \
      }                                                                 \
  } while (0)                                                           \

#define POCL_UPDATE_EVENT_SUBMITTED(__event, __cq)                      \
  do {                                                                  \
    if ((__event) != NULL && (*(__event)) != NULL)                      \
      {                                                                 \
        assert((*(__event))->status == CL_QUEUED);                      \
        (*(__event))->status = CL_SUBMITTED;                            \
        if ((__cq)->properties & CL_QUEUE_PROFILING_ENABLE)             \
          (*(__event))->time_submit =                                   \
            (__cq)->device->ops->get_timer_value((__cq)->device->data);      \
      }                                                                 \
  } while (0)                                                           \

#define POCL_UPDATE_EVENT_RUNNING(__event, __cq)                        \
  do {                                                                  \
    if (__event != NULL && (*(__event)) != NULL)                        \
      {                                                                 \
        assert((*(__event))->status == CL_SUBMITTED);                   \
        (*(__event))->status = CL_RUNNING;                              \
        if ((__cq)->properties & CL_QUEUE_PROFILING_ENABLE)             \
          (*(__event))->time_start =                                    \
            (__cq)->device->ops->get_timer_value((__cq)->device->data);      \
      }                                                                 \
  } while (0)                                                           \

#define POCL_UPDATE_EVENT_COMPLETE(__event, __cq)                       \
  do {                                                                  \
    if ((__event) != NULL && (*(__event)) != NULL)                      \
      {                                                                 \
        assert((*(__event))->status == CL_RUNNING);                     \
        (*(__event))->status = CL_COMPLETE;                             \
        if ((__cq)->properties & CL_QUEUE_PROFILING_ENABLE)             \
          (*(__event))->time_end =                                      \
            (__cq)->device->ops->get_timer_value((__cq)->device->data);      \
      }                                                                 \
  } while (0)                                                           \

#define min(a,b) (((a) < (b)) ? (a) : (b))
#define max(a,b) (((a) > (b)) ? (a) : (b))
    
#endif /* POCL_CL_H */<|MERGE_RESOLUTION|>--- conflicted
+++ resolved
@@ -476,11 +476,8 @@
   size_t printf_buffer_size;
   char *short_name;
   char *long_name;
-<<<<<<< HEAD
   char *cache_dir_name;
-=======
   cl_device_id parent_device;
->>>>>>> 413d1259
 
   char *vendor;
   char *driver_version;
